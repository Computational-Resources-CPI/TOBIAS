#!/usr/bin/env python

"""
TOBIAS top-level parser

@author: Mette Bentsen
@contact: mette.bentsen (at) mpi-bn.mpg.de
@license: MIT
"""

import sys
import argparse
from argparse import SUPPRESS
import textwrap
import importlib

#Import extra dependencies
try:
	import MOODS
except:
	sys.exit("ERROR: Package MOODS is not installed and is needed by TOBIAS. You can install it via conda using:\n"
			"$ conda install moods -c bioconda\n\n"
			"Or directly from source:\n"
			"$ wget https://github.com/jhkorhonen/MOODS/releases/download/v1.9.3/MOODS-python-1.9.3.tar.gz\n"
			"$ tar xzvf MOODS-python-1.9.3.tar.gz\n"
			"$ cd  MOODS-python-1.9.3\n"
			"$ python setup.py install"
			)

<<<<<<< HEAD
#Import parsers from tobias
from tobias.parsers import *
=======
#Import general 
import argparse
from argparse import SUPPRESS
import textwrap

from tobias.footprinting.atacorrect import *
from tobias.footprinting.scorebigwig import *
from tobias.footprinting.bindetect import *

from tobias.plotting.plot_aggregate import *
from tobias.plotting.plot_heatmap import *
from tobias.plotting.plot_changes import *
from tobias.plotting.plot_tracks import *

from tobias.motifs.tfbscan import * 
from tobias.motifs.format_motifs import * 
#from tobias.motifs.cluster_tfbs import *
from tobias.motifs.score_bed import *

from tobias.misc.subsample_bam import *
from tobias.misc.merge_pdfs import *
from tobias.misc.maxpos import *
from tobias.misc.create_network import *
from tobias.misc.log2table import *
from tobias.misc.filterfragments import *

>>>>>>> a4c5b0bc
from tobias import __version__ as TOBIAS_VERSION

def main():

	#~~~~~~~~~~~~~~~~~~~~~~~~~~~~~~~~~~~~~~~~~~~~~~~~~~~~~~~~~~~~~~~~~~~~~~~~~~~~~~~~~#

	all_parser_info = {"Tools for footprinting analysis":
							{
							"ATACorrect":{"help":"Correct reads with regards to Tn5 sequence bias", "add_arguments": add_atacorrect_arguments, "function": "tobias.footprinting.atacorrect.run_atacorrect"},
							"ScoreBigwig":{"help":"Calculate scores such as footprints from cutsites", "add_arguments": add_scorebigwig_arguments, "function": "tobias.footprinting.scorebigwig.run_scorebigwig", "replaces":"FootprintScores"},
							"BINDetect":{"help":"Detect TF binding from footprints and motifs", "add_arguments": add_bindetect_arguments, "function": "tobias.footprinting.bindetect.run_bindetect"},
							},

						"Tools for working with motifs/TFBS":
							{
							"TFBScan": {"help":"Identify positions of TFBS given sequence and motifs", "add_arguments": add_tfbscan_arguments, "function": "tobias.motifs.tfbscan.run_tfbscan"},
							"FormatMotifs": {"help": "Utility to deal with motif files", "add_arguments": add_formatmotifs_arguments, "function": "tobias.motifs.format_motifs.run_formatmotifs"},
							#"ClusterMotifs": {"help": "Cluster motifs by similarity", "add_arguments": add_motifclust_arguments, "function": "tobias.motifs.motifclust.run_motifclust", "space":"\t"},
							"ScoreBed": {"help":"Score .bed-file with signal from .bigwig-file(s)", "add_arguments": add_scorebed_arguments, "function": "tobias.motifs.score_bed.run_scorebed"},
							},

						"Visualization tools":
							{
							"PlotAggregate": {"help": "Aggregate of .bigwig-signal across TF binding sites", "add_arguments": add_aggregate_arguments, "function": "tobias.plotting.plot_aggregate.run_aggregate", "space":"\t"},
							"PlotHeatmap": {"help": "Heatmap of .bigwig-signal across TF binding sites", "add_arguments": add_heatmap_arguments, "function": "tobias.plotting.plot_heatmap.run_heatmap"},
							"PlotChanges": {"help": "Plot changes in TF binding across multiple conditions (from BINDetect output)", "add_arguments": add_plotchanges_arguments, "function": "tobias.plotting.plot_changes.run_plotchanges"},
							"PlotTracks": {"help": "Plot genomic tracks using the svist4get package", "add_arguments": add_tracks_arguments, "function": "tobias.plotting.plot_tracks.run_tracks"}
							},

						"Miscellaneous tools":
							{
<<<<<<< HEAD
							"MergePDF": {"help": "Merge pdf files to one", "add_arguments": add_mergepdf_arguments, "function":"tobias.misc.merge_pdfs.run_mergepdf"},
							"MaxPos": {"help": "Get .bed-positions of highest bigwig signal within .bed-regions", "add_arguments": add_maxpos_arguments, "function": "tobias.misc.maxpos.run_maxpos"},
							"SubsampleBam": {"help": "Subsample a .bam-file using samtools", "add_arguments": add_subsample_arguments, "function": "tobias.misc.subsample_bam.run_subsampling"},
							"CreateNetwork": {"help": "Create TF-gene network from annotated TFBS", "add_arguments": add_network_arguments, "function": "tobias.misc.create_network.run_network", "space":"\t"},
							"Log2Table": {"help": "Convert logs from PlotAggregate to tab-delimitered tables of footprint stats", "add_arguments": add_log2table_arguments, "function": "tobias.misc.log2table.run_log2table"}
=======
							"MergePDF": {"help": "Merge pdf files to one", "add_arguments":add_mergepdf_arguments, "function":run_mergepdf},
							"MaxPos": {"help": "Get .bed-positions of highest bigwig signal within .bed-regions", "add_arguments": add_maxpos_arguments, "function": run_maxpos},
							"SubsampleBam": {"help": "Subsample a .bam-file using samtools", "add_arguments": add_subsample_arguments, "function": run_subsampling},
							"CreateNetwork": {"help": "Create TF-gene network from annotated TFBS", "add_arguments": add_network_arguments, "function": run_network, "space":"\t"},
							"Log2Table": {"help": "Convert logs from PlotAggregate to tab-delimitered tables of footprint stats", "add_arguments": add_log2table_arguments, "function": run_log2table},
							"FilterFragments": {"help": "Tool for filtering fragments from a .bam-file based on the overlap of reads with .bed-regions", "add_arguments": add_filterfragments_arguments, "function": run_filterfragments, "space":"\t"}
>>>>>>> a4c5b0bc
							}
						}

	#~~~~~~~~~~~~~~~~~~~~~~~~~~~~~~~~~~~~~~~~~~~~~~~~~~~~~~~~~~~~~~~~~~~~~~~~~~~~~~~~~#					

	parser = argparse.ArgumentParser("TOBIAS", usage=SUPPRESS)
	parser._action_groups.pop()
	parser.formatter_class = lambda prog: argparse.RawDescriptionHelpFormatter(prog, max_help_position=25, width=90)
	parser.description = textwrap.dedent('''
										 ______________________________________________________________________________
										|                                                                              |
										|                                ~ T O B I A S ~                               |
										|                   Transcription factor Occupancy prediction                  |
										|                       By Investigation of ATAC-seq Signal                    |
										|______________________________________________________________________________|
									
										Usage: TOBIAS <TOOLNAME> [arguments]

										''')

	subparsers = parser.add_subparsers(title=None, metavar="")
	
	#Add all tools to parser
	all_tool_parsers = {}				
	for group in all_parser_info:
		parser.description += group + ":\n"

		info = all_parser_info[group]
		for tool in info:
			parser.description += "   {0}{1}{2}\n".format(tool, info[tool].get("space", "\t\t"), info[tool]["help"])
			subparser = subparsers.add_parser(tool, usage=SUPPRESS)
			subparser = info[tool]["add_arguments"](subparser)
			subparser.set_defaults(module=info[tool]["function"])
			all_tool_parsers[tool.lower()] = subparser

			#Add version to subparser
			subparser.add_argument("--version", action='version', version=TOBIAS_VERSION)
			subparser = add_underscore_options(subparser)

			#Add parser for old tool names
			if "replaces" in info[tool]:
				replace_tool = info[tool]["replaces"]
				subparser = subparsers.add_parser(replace_tool, usage=SUPPRESS)
				subparser = info[tool]["add_arguments"](subparser)
				subparser.set_defaults(module=info[tool]["function"])
				all_tool_parsers[replace_tool.lower()] = subparser
			
		parser.description += "\n"

	parser.description += "For help on each tool, please run: TOBIAS <TOOLNAME> --help\n"
	
	#Add version number to upper TOBIAS parser 
	parser.description += "For version number: TOBIAS --version"
	parser.add_argument("--version", action='version', version=TOBIAS_VERSION)

	#If no args, print help for top-level TOBIAS
	if len(sys.argv[1:]) == 0:
		parser.print_help()
		sys.exit()

	#if args are pointing to specific tool, and no other arguments are given, print help for this
	if sys.argv[1].lower() in all_tool_parsers and len(sys.argv) == 2:
		chosen_tool = sys.argv[1]
		all_tool_parsers[chosen_tool.lower()].print_help()
		sys.exit()
	
	args = parser.parse_args()

	#Depending on subparser chosen, load main script entry and run
	function_str = args.module
	mod_name, func_name = function_str.rsplit(".", 1)
	module = importlib.import_module(mod_name)	#load specific module
	func = getattr(module, func_name)
	args.func = func

	#Run specified function with arguments
	args.func(args)		

	
if __name__ == "__main__":
    main()<|MERGE_RESOLUTION|>--- conflicted
+++ resolved
@@ -27,37 +27,8 @@
 			"$ python setup.py install"
 			)
 
-<<<<<<< HEAD
 #Import parsers from tobias
 from tobias.parsers import *
-=======
-#Import general 
-import argparse
-from argparse import SUPPRESS
-import textwrap
-
-from tobias.footprinting.atacorrect import *
-from tobias.footprinting.scorebigwig import *
-from tobias.footprinting.bindetect import *
-
-from tobias.plotting.plot_aggregate import *
-from tobias.plotting.plot_heatmap import *
-from tobias.plotting.plot_changes import *
-from tobias.plotting.plot_tracks import *
-
-from tobias.motifs.tfbscan import * 
-from tobias.motifs.format_motifs import * 
-#from tobias.motifs.cluster_tfbs import *
-from tobias.motifs.score_bed import *
-
-from tobias.misc.subsample_bam import *
-from tobias.misc.merge_pdfs import *
-from tobias.misc.maxpos import *
-from tobias.misc.create_network import *
-from tobias.misc.log2table import *
-from tobias.misc.filterfragments import *
-
->>>>>>> a4c5b0bc
 from tobias import __version__ as TOBIAS_VERSION
 
 def main():
@@ -89,20 +60,12 @@
 
 						"Miscellaneous tools":
 							{
-<<<<<<< HEAD
 							"MergePDF": {"help": "Merge pdf files to one", "add_arguments": add_mergepdf_arguments, "function":"tobias.misc.merge_pdfs.run_mergepdf"},
 							"MaxPos": {"help": "Get .bed-positions of highest bigwig signal within .bed-regions", "add_arguments": add_maxpos_arguments, "function": "tobias.misc.maxpos.run_maxpos"},
 							"SubsampleBam": {"help": "Subsample a .bam-file using samtools", "add_arguments": add_subsample_arguments, "function": "tobias.misc.subsample_bam.run_subsampling"},
 							"CreateNetwork": {"help": "Create TF-gene network from annotated TFBS", "add_arguments": add_network_arguments, "function": "tobias.misc.create_network.run_network", "space":"\t"},
-							"Log2Table": {"help": "Convert logs from PlotAggregate to tab-delimitered tables of footprint stats", "add_arguments": add_log2table_arguments, "function": "tobias.misc.log2table.run_log2table"}
-=======
-							"MergePDF": {"help": "Merge pdf files to one", "add_arguments":add_mergepdf_arguments, "function":run_mergepdf},
-							"MaxPos": {"help": "Get .bed-positions of highest bigwig signal within .bed-regions", "add_arguments": add_maxpos_arguments, "function": run_maxpos},
-							"SubsampleBam": {"help": "Subsample a .bam-file using samtools", "add_arguments": add_subsample_arguments, "function": run_subsampling},
-							"CreateNetwork": {"help": "Create TF-gene network from annotated TFBS", "add_arguments": add_network_arguments, "function": run_network, "space":"\t"},
-							"Log2Table": {"help": "Convert logs from PlotAggregate to tab-delimitered tables of footprint stats", "add_arguments": add_log2table_arguments, "function": run_log2table},
-							"FilterFragments": {"help": "Tool for filtering fragments from a .bam-file based on the overlap of reads with .bed-regions", "add_arguments": add_filterfragments_arguments, "function": run_filterfragments, "space":"\t"}
->>>>>>> a4c5b0bc
+							"Log2Table": {"help": "Convert logs from PlotAggregate to tab-delimitered tables of footprint stats", "add_arguments": add_log2table_arguments, "function": "tobias.misc.log2table.run_log2table"},
+							"FilterFragments": {"help": "Tool for filtering fragments from a .bam-file based on the overlap of reads with .bed-regions", "add_arguments": add_filterfragments_arguments, "function": "tobias.misc.filterfragments.run_filterfragments", "space":"\t"}
 							}
 						}
 
