#!/usr/bin/env python

"""
Plot aggregate signals from TFBS across different bigwigs

@author: Mette Bentsen
@contact: mette.bentsen (at) mpi-bn.mpg.de
@license: MIT
"""

import os
import sys
import argparse
import numpy as np
import copy
import itertools

import matplotlib as mpl
mpl.use("Agg")	#non-interactive backend
import matplotlib.pyplot as plt
<<<<<<< HEAD
import itertools
=======
>>>>>>> c6659fa0
import scipy
import sklearn
from sklearn import preprocessing

#Bio-stuff
import pyBigWig
import pybedtools as pb

#Internal classes
from tobias.parsers import add_aggregate_arguments
from tobias.utils.utilities import check_required, check_files
from tobias.utils.regions import OneRegion, RegionList
from tobias.utils.logger import TobiasLogger, add_logger_args
from tobias.utils.signals import fast_rolling_math

def forceSquare(ax):
	""" Force axes to be square regardless of data limits """
	if ax is not None:
		x0,x1 = ax.get_xlim()
		y0,y1 = ax.get_ylim()
		ax.set_aspect((x1-x0)/(y1-y0))

def fontsize_func(l):
	""" Function to set the fontsize based on the length (l) of the label """

	#Empirically defined thresholds
	lmin = 35
	lmax = 90

	if l < lmin:
		return(12)	#fontsize 12
	elif l > lmax:
		return(5)	#fontsize 5
	else:

		#Map lengths between min/max with linear equation
		p1 = (lmin,12)
		p2 = (lmax,5)

		a = (p2[1] - p1[1]) / (p2[0] - p1[0])
		b = (p2[1] - (a * p2[0]))
		return(a * l + b)
	
#----------------------------------------------------------------------------------------------------#
def run_aggregate(args):
	""" Function to make aggregate plot given input from args """

	#########################################################################################
	############################## Setup logger/input/output ################################
	#########################################################################################

	logger = TobiasLogger("PlotAggregate", args.verbosity)
	logger.begin()

	parser = add_aggregate_arguments(argparse.ArgumentParser())
	logger.arguments_overview(parser, args)
	logger.output_files([args.output])

	#Check input parameters
	check_required(args, ["TFBS", "signals"])
	check_files([args.TFBS, args.signals, args.regions, args.whitelist, args.blacklist], action="r")
	check_files([args.output], action="w")
	
	#### Test input ####
	if args.TFBS_labels != None and (len(args.TFBS) != len(args.TFBS_labels)):
		logger.error("ERROR --TFBS and --TFBS-labels have different lengths ({0} vs. {1})".format(len(args.TFBS), len(args.TFBS_labels)))
		sys.exit(1)
	if args.region_labels != None and (len(args.regions) != len(args.region_labels)):
		logger.error("ERROR: --regions and --region-labels have different lengths ({0} vs. {1})".format(len(args.regions), len(args.region_labels)))
		sys.exit(1)
	if args.signal_labels != None and (len(args.signals) != len(args.signal_labels)):
		logger.error("ERROR: --signals and --signal-labels have different lengths ({0} vs. {1})".format(len(args.signals), len(args.signal_labels)))
		sys.exit(1)

	#### Format input ####
	args.TFBS_labels = [os.path.splitext(os.path.basename(f))[0] for f in args.TFBS] if args.TFBS_labels == None else args.TFBS_labels
	args.region_labels = [os.path.splitext(os.path.basename(f))[0] for f in args.regions] if args.region_labels == None else args.region_labels
	args.signal_labels = [os.path.splitext(os.path.basename(f))[0] for f in args.signals] if args.signal_labels == None else args.signal_labels 

	#TFBS labels cannot be the same
	if len(set(args.TFBS_labels)) < len(args.TFBS_labels):	#this indicates duplicates
		logger.error("ERROR: --TFBS-labels are not allowed to contain duplicates. Note that '--TFBS-labels' are created automatically from the '--TFBS'-files if no input was given." +
					  "Please check that neither contain duplicate names")
		sys.exit(1)

	#########################################################################################
	############################ Get input regions/signals ready ############################
	#########################################################################################

	logger.info("---- Processing input ----")
	logger.info("Reading information from .bed-files")

	#Make combinations of TFBS / regions
	region_names = []

	if len(args.regions) > 0:
		logger.info("Overlapping sites to --regions")
		regions_dict = {}

		combis = itertools.product(range(len(args.TFBS)), range(len(args.regions)))
		for (i,j) in combis:
			TFBS_f = args.TFBS[i]
			region_f = args.regions[j]

			#Make overlap
			pb_tfbs = pb.BedTool(TFBS_f)
			pb_region = pb.BedTool(region_f)
			#todo: write out lengths

			overlap = pb_tfbs.intersect(pb_region, u=True)
			#todo: length after overlap

			name = args.TFBS_labels[i] + " <OVERLAPPING> " + args.region_labels[j]	#name for column 
			region_names.append(name)
			regions_dict[name] = RegionList().from_bed(overlap.fn)

			if args.negate == True:
				overlap_neg = pb_tfbs.intersect(pb_region, v=True)

				name = args.TFBS_labels[i] + " <NOT OVERLAPPING> " + args.region_labels[j]
				region_names.append(name)
				regions_dict[name] = RegionList().from_bed(overlap_neg.fn)

	else:
		region_names = args.TFBS_labels
		regions_dict = {args.TFBS_labels[i]: RegionList().from_bed(args.TFBS[i]) for i in range(len(args.TFBS))}

		for name in region_names:
			logger.stats("COUNT {0}: {1} sites".format(name, len(regions_dict[name]))) #length of RegionList obj


	#-------- Do overlap of regions if whitelist / blacklist -------#

	if len(args.whitelist) > 0 or len(args.blacklist) > 0:
		logger.info("Subsetting regions on whitelist/blacklist")
		for regions_id in regions_dict:
			sites = pb.BedTool(regions_dict[regions_id].as_bed(), from_string=True)
			logger.stats("Found {0} sites in {1}".format(len(regions_dict[regions_id]), regions_id))
			
			if len(args.whitelist) > 0:
				for whitelist_f in args.whitelist:
					whitelist = pb.BedTool(whitelist_f)
					sites_tmp = sites.intersect(whitelist, u = True)
					sites = sites_tmp
					logger.stats("Overlapped to whitelist -> {0}".format(len(sites)))

			if len(args.blacklist) > 0:
				for blacklist_f in args.blacklist:
					blacklist = pb.BedTool(blacklist_f)
					sites_tmp = sites.intersect(blacklist, v = True)
					sites = sites_tmp
					logger.stats("Removed blacklist -> {0}".format(format(len(sites))))

			regions_dict[regions_id] = RegionList().from_bed(sites.fn)

	# Estimate motif width per --TFBS
	motif_widths = {}
	for regions_id in regions_dict:
		site_list = regions_dict[regions_id]
		if len(site_list) > 0:
			motif_widths[regions_id] = site_list[0].get_width()
		else:
			motif_widths[regions_id] = 0


	#########################################################################################
	############################ Read signal for bigwig per site ############################
	#########################################################################################

	logger.info("Reading signal from bigwigs")

	args.width = args.flank*2	#output regions will be of args.width

	signal_dict = {} 
	for i, signal_f in enumerate(args.signals):

		signal_name = args.signal_labels[i]
		signal_dict[signal_name] = {}

		#Open pybw to read signal
		pybw = pyBigWig.open(signal_f)
		boundaries = pybw.chroms()	#dictionary of {chrom: length}

		logger.info("- Reading signal from {0}".format(signal_name))
		for regions_id in regions_dict:

			original = copy.deepcopy(regions_dict[regions_id])

			# Set width (centered on mid)
			regions_dict[regions_id].apply_method(OneRegion.set_width, args.width)

			#Check that regions are within boundaries and remove if not
			invalid = [i for i, region in enumerate(regions_dict[regions_id]) if region.check_boundary(boundaries, action="remove") == None] 
			for invalid_idx in invalid[::-1]:	#idx from higher to lower
				logger.warning("Region '{reg}' ('{orig}' before flank extension) from bed regions '{id}' is out of chromosome boundaries. This region will be excluded from output.".format(
																									reg=regions_dict[regions_id][invalid_idx].pretty(),
																									orig=original[invalid_idx].pretty(),
																									id=regions_id))
				del regions_dict[regions_id][invalid_idx]

			#Get signal from remaining regions
			for one_region in regions_dict[regions_id]:
				tup = one_region.tup()	#(chr, start, end, strand)
				if tup not in signal_dict[signal_name]:	#only get signal if it was not already read previously
					signal_dict[signal_name][tup] = one_region.get_signal(pybw) 	#returns signal

		pybw.close()


	#########################################################################################
	################################## Calculate aggregates #################################
	#########################################################################################
	
	signal_names = args.signal_labels

	#Calculate aggregate per signal/region comparison
	logger.info("Calculating aggregate signals")
	aggregate_dict = {signal_name:{region_name: [] for region_name in regions_dict} for signal_name in signal_names}
	for row, signal_name in enumerate(signal_names):	
		for col, region_name in enumerate(region_names):
			
			signalmat = np.array([signal_dict[signal_name][reg.tup()] for reg in regions_dict[region_name]])

			#Check shape of signalmat
			if signalmat.shape[0] == 0: #no regions
				logger.warning("No regions left for '{0}'. The aggregate for this signal will be set to 0.".format(signal_name))
				aggregate = np.zeros(args.width)
			else:	

				#Exclude outlier rows 
				max_values = np.max(signalmat, axis=1)
				upper_limit = np.percentile(max_values, [100*args.remove_outliers])[0]	#remove-outliers is a fraction
				logical = max_values <= upper_limit 
				logger.debug("{0}:{1}\tUpper limit: {2} (regions removed: {3})".format(signal_name, region_name, upper_limit, len(signalmat) - sum(logical)))
				signalmat = signalmat[logical]
							
				#Log-transform values before aggregating
				if args.log_transform:
					signalmat_abs = np.abs(signalmat)
					signalmat_log = np.log2(signalmat_abs + 1)
					signalmat_log[signalmat < 0] *= -1	 #original negatives back to <0
					signalmat = signalmat_log
				
				aggregate = np.nanmean(signalmat, axis=0)

				#normalize between 0-1
				if args.normalize:
					aggregate = preprocessing.minmax_scale(aggregate)

				if args.smooth > 1:
					aggregate_extend = np.pad(aggregate, args.smooth, "edge")
					aggregate_smooth = fast_rolling_math(aggregate_extend.astype('float64'), args.smooth, "mean")
					aggregate = aggregate_smooth[args.smooth:-args.smooth]

			aggregate_dict[signal_name][region_name] = aggregate
			signalmat = None	#free up space

	signal_dict = None #free up space


	#########################################################################################
	############################## Write aggregates to file #################################
	#########################################################################################

	if args.output_txt is not None:

		#Open file for writing
		f_out = open(args.output_txt, "w")
		f_out.write("### AGGREGATE\n")
		f_out.write("# Signal\tRegions\tAggregate\n")
		for row, signal_name in enumerate(signal_names):
			for col, region_name in enumerate(region_names):
				
				agg = aggregate_dict[signal_name][region_name]
				agg_txt = ",".join(["{:.4f}".format(val) for val in agg])

				f_out.write("{0}\t{1}\t{2}\n".format(signal_name, region_name, agg_txt))

		f_out.close()

	#########################################################################################
	################################## Footprint measures ###################################
	#########################################################################################
	
	logger.comment("")
	logger.info("---- Analysis ----")

	#Measure of footprint depth in comparison to baseline
	logger.info("Calculating footprint depth measure")
	logger.info("FPD (signal,regions): footprint_width baseline middle FPD")
	for row, signal_name in enumerate(signal_names):	
		for col, region_name in enumerate(region_names):

			agg = aggregate_dict[signal_name][region_name]
			motif_width = motif_widths[region_name]

			#Estimation of possible footprint width
			FPD_results = []
			for fp_flank in range(int(motif_width/2), min([25, args.flank])):	#motif width for this bed

				#Baseline level
				baseline_indices = list(range(0,args.flank-fp_flank)) + list(range(args.flank+fp_flank, len(agg)))
				baseline = np.mean(agg[baseline_indices])

				#Footprint level
				middle_indices = list(range(args.flank-fp_flank, args.flank+fp_flank))
				middle = np.mean(agg[middle_indices]) 	#within the motif

				#Footprint depth
				depth = middle - baseline
				FPD_results.append([fp_flank*2, baseline, middle, depth])

			#Estimation of possible footprint width
			all_fpds = [result[-1] for result in FPD_results]
			FPD_results_best = FPD_results 	#[result + ["  "] if result[-1] != min(all_fpds) else result + ["*"] for result in FPD_results]

			for result in FPD_results_best:
				logger.stats("FPD ({0},{1}): {2} {3:.5f} {4:.5f} {5:.5f}".format(signal_name, region_name, result[0], result[1], result[2], result[3]))

	#Compare pairwise to calculate correlation of signals
	logger.comment("")
	logger.info("Calculating measures for comparing pairwise aggregates")
	logger.info("CORRELATION (signal1,region1) VS (signal2,region2): PEARSONR\tSUM_DIFF")
	plots = itertools.product(signal_names, region_names)
	combis = itertools.combinations(plots, 2)

	for ax1, ax2 in combis:
		signal1, region1 = ax1
		signal2, region2 = ax2
		agg1 = aggregate_dict[signal1][region1]
		agg2 = aggregate_dict[signal2][region2]

		pearsonr, pval = scipy.stats.pearsonr(agg1, agg2)

		diff = np.sum(np.abs(agg1 - agg2))	#Sum of difference between agg1 and agg2

		logger.stats("CORRELATION ({0},{1}) VS ({2},{3}): {4:.5f}\t{5:.5f}".format(signal1, region1, signal2, region2, pearsonr, diff))


	#########################################################################################
	################################ Set up plotting grid ###################################
	#########################################################################################

	logger.comment("")
	logger.info("---- Plotting aggregates ----")
	logger.info("Setting up plotting grid")

	n_signals = len(signal_names) 
	n_regions = len(region_names) #regions are set of sites

	signal_compare = True if n_signals > 1 else False
	region_compare = True if n_regions > 1 else False
	
	#Define whether signal is on x/y
	if args.signal_on_x:
		
		#x-axis
		n_cols = n_signals
		col_compare = signal_compare
		col_names = signal_names

		#y-axis
		n_rows = n_regions 
		row_compare = region_compare
		row_names = region_names
	else:
		#x-axis
		n_cols = n_regions
		col_compare = region_compare
		col_names = region_names 

		#y-axis
		n_rows = n_signals
		row_compare = signal_compare
		row_names = signal_names 

	#Compare across rows/cols?
	if row_compare:
		n_rows += 1
		row_names += ["Comparison"]
	if col_compare:
		n_cols += 1
		col_names += ["Comparison"]

	#Set grid
	fig, axarr = plt.subplots(n_rows, n_cols, figsize = (n_cols*5, n_rows*5), constrained_layout=True)
	axarr = np.array(axarr).reshape((-1, 1)) if n_cols == 1 else axarr		#Fix indexing for one column figures
	axarr = np.array(axarr).reshape((1, -1)) if n_rows == 1 else axarr		#Fix indexing for one row figures

	#X axis / Y axis labels
	#mainax = fig.add_subplot(111, frameon=False)
	#mainax.set_xlabel("X label", labelpad=30, fontsize=16)
	#mainax.set_ylabel("Y label", labelpad=30, fontsize=16)
	#mainax.xaxis.set_label_position('top') 

	#Title of plot and grid
	plt.suptitle(" "*7 + args.title, fontsize=16)	#Add a little whitespace to center the title on the plot; not the frame

	#Titles per column
	for col in range(n_cols):
		title = col_names[col].replace(" ","\n")
		l = max([len(line) for line in title.split("\n")]) 	#length of longest line in title
		s = fontsize_func(l) 								#decide fontsize based on length
		axarr[0, col].set_title(title, fontsize=s)

	#Titles (ylabels) per row
	for row in range(n_rows):
		label = row_names[row]
		l = max([len(line) for line in label.split("\n")])
		axarr[row, 0].set_ylabel(label, fontsize=fontsize_func(l))

	#Colors
	colors = mpl.cm.brg(np.linspace(0, 1, len(signal_names) + len(region_names)))

	#xvals
	flank = int(args.width/2.0)
	xvals = np.arange(-flank,flank+1)
	xvals = np.delete(xvals, flank)

	#Settings for each subplot
	for row in range(n_rows):
		for col in range(n_cols):
			axarr[row, col].set_xlim(-flank, flank)
			axarr[row, col].set_xlabel('bp from center')
			#axarr[row, col].set_ylabel('Mean aggregated signal')
			minor_ticks = np.arange(-flank, flank, args.width/10.0)

	#Settings for comparison plots
	a = [axarr[-1, col].set_facecolor("0.9") if row_compare == True else 0 for col in range(n_cols)]
	a = [axarr[row, -1].set_facecolor("0.9") if col_compare == True else 0 for row in range(n_rows)]


	#########################################################################################
	####################### Fill in grid with aggregate bigwig scores #######################
	#########################################################################################

	for si in range(n_signals):
		signal_name = signal_names[si]
		for ri in range(n_regions):
			region_name = region_names[ri]

			logger.info("Plotting regions {0} from signal {1}".format(region_name, signal_name))

			row, col = (ri, si) if args.signal_on_x else (si, ri)

			#If there are any regions:
			if len(regions_dict[region_name]) > 0:
				
				#Signal in region
				aggregate = aggregate_dict[signal_name][region_name] 
				axarr[row, col].plot(xvals, aggregate, color=colors[col+row], linewidth=1, label=signal_name)

				#Compare across rows and cols
				if col_compare: 	#compare between different columns by adding one more column	
					axarr[row, -1].plot(xvals, aggregate, color=colors[row+col], linewidth=1, alpha=0.8, label=col_names[col])

					s = min([ax.title.get_fontproperties()._size for ax in axarr[0,:]])	#smallest fontsize of all columns
					axarr[row, -1].legend(loc="lower right", fontsize=s)

				if row_compare:	#compare between different rows by adding one more row

					axarr[-1, col].plot(xvals, aggregate, color=colors[row+col], linewidth=1, alpha=0.8, label=row_names[row])

					s = min([ax.yaxis.label.get_fontproperties()._size for ax in axarr[:,0]])	#smallest fontsize of all rows
					axarr[-1, col].legend(loc="lower right", fontsize=s)

				#Diagonal comparison
				if n_rows == n_cols and col_compare and row_compare and col == row:
					axarr[-1, -1].plot(xvals, aggregate, color=colors[row+col], linewidth=1, alpha=0.8)

				#Add number of sites to plot
				axarr[row, col].text(0.98, 0.98, str(len(regions_dict[region_name])), transform = axarr[row, col].transAxes, fontsize=12, va="top", ha="right")
				
				#Motif boundaries (can only be compared across sites)
				if args.plot_boundaries:
				
					#Get motif width for this list of TFBS
					width = motif_widths[region_names[min(row,n_rows-2)]] if args.signal_on_x else motif_widths[region_names[min(col,n_cols-2)]]

					mstart = - np.floor(width/2.0)
					mend = np.ceil(width/2.0) - 1 	#as it spans the "0" nucleotide
					axarr[row, col].axvline(mstart, color="grey", linestyle="dashed", linewidth=1)
					axarr[row, col].axvline(mend, color="grey", linestyle="dashed", linewidth=1)

	#------------- Finishing up plots ---------------#

	logger.info("Adjusting final details")

	#remove lower-right corner if not applicable 
	if n_rows != n_cols and n_rows > 1 and n_cols > 1:
		axarr[-1,-1].axis('off')
		axarr[-1,-1] = None

	#Check whether share_y is set
	if args.share_y == "none":
		pass

	#Comparable rows (rowcompare = same across all)
	elif (args.share_y == "signals" and args.signal_on_x == False) or (args.share_y == "sites" and args.signal_on_x == True):	
		for col in range(n_cols):
			lims = np.array([ax.get_ylim() for ax in axarr[:,col] if ax is not None])
			ymin, ymax = np.min(lims), np.max(lims)

			#Set limit across rows for this col
			for row in range(n_rows):
				if axarr[row, col] is not None:
					axarr[row, col].set_ylim(ymin, ymax)

	#Comparable columns (colcompare = same across all)
	elif (args.share_y == "sites" and args.signal_on_x == False) or (args.share_y == "signals" and args.signal_on_x == True):	
		for row in range(n_rows):
			lims = np.array([ax.get_ylim() for ax in axarr[row,:] if ax is not None])
			ymin, ymax = np.min(lims), np.max(lims)

			#Set limit across cols for this row
			for col in range(n_cols):
				if axarr[row, col] is not None:
					axarr[row, col].set_ylim(ymin, ymax)

	#Comparable on both rows/columns
	elif args.share_y == "both":
		global_ymin, global_ymax = np.inf, -np.inf
		for row in range(n_rows):
			for col in range(n_cols):
				if axarr[row, col] is not None:
					local_ymin, local_ymax = axarr[row, col].get_ylim()
					global_ymin = local_ymin if local_ymin < global_ymin else global_ymin
					global_ymax = local_ymax if local_ymax > global_ymax else global_ymax

		for row in range(n_rows):
			for col in range(n_cols):
				if axarr[row, col] is not None:
					axarr[row, col].set_ylim(global_ymin, global_ymax)
	
	#Force plots to be square
	for row in range(n_rows):
		for col in range(n_cols):
			forceSquare(axarr[row, col])

	plt.savefig(args.output, bbox_inches='tight')
	plt.close()

	logger.end()

#--------------------------------------------------------------------------------------------------------#
if __name__ == '__main__':

	parser = argparse.ArgumentParser()
	parser = add_aggregate_arguments(parser)
	args = parser.parse_args()

	if len(sys.argv[1:]) == 0:
		parser.print_help()
		sys.exit()
		
	run_aggregate(args)<|MERGE_RESOLUTION|>--- conflicted
+++ resolved
@@ -18,10 +18,6 @@
 import matplotlib as mpl
 mpl.use("Agg")	#non-interactive backend
 import matplotlib.pyplot as plt
-<<<<<<< HEAD
-import itertools
-=======
->>>>>>> c6659fa0
 import scipy
 import sklearn
 from sklearn import preprocessing
