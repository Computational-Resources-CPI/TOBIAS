--- conflicted
+++ resolved
@@ -1,1187 +1,1078 @@
-#!/usr/bin/env python
-
-"""
-Classes for working with motifs and scanning with moods
-
-@author: Mette Bentsen
-@contact: mette.bentsen (at) mpi-bn.mpg.de
-@license: MIT
-
-"""
-
-import numpy as np
-import copy
-import re
-import os
-import sys
-import math
-import matplotlib as mpl
-import matplotlib.pyplot as plt
-import seaborn as sns
-import pandas as pd
-from scipy.cluster.hierarchy import dendrogram, linkage, fcluster
-import scipy.spatial.distance as ssd
-
-import base64
-import io
-
-#Bio-specific packages
-from Bio import motifs
-import logomaker
-import MOODS.scan
-import MOODS.tools
-import MOODS.parsers
-
-#Internal
-from tobias.utils.regions import OneRegion, RegionList
-from tobias.utils.utilities import filafy, num 	#filafy for filenames
-
-"""
-def biomotif_to_gimmemotif(biomotif):
-
-	motif_rows = list()
-
-	for pos_id in range(bio_motif.length-1):
-		row = list() # each row represents one motif index ( A C G T )
-		for letter in range(4):
-			row.append(bio_motif.counts[letter][pos_id])
-			motif_rows.append(row)
-
-		gimme_motif = Motif(motif_rows) 	# generate gimmemotif motif instance
-		
-		# Add motif name
-		if format == "minimal":
-			gimme_motif.id = name_list[i]
-		else:
-			gimme_motif.id = bio_motif.name
-		gimme_motif_list.append(gimme_motif)
-"""
-
-
-def float_to_int(afloat):
-	""" Converts integer floats (e.g. 1.0000) to integers """
-
-	elements = str(afloat).split(".")
-	
-	if len(elements) == 1:	#already int, do nothing
-		return(afloat)
-	elif len(elements) == 2:
-
-		if float(elements[1]) == 0:	#float is int
-			return(int(afloat))
-		else:
-			return(afloat)
-	else:
-		pass #if afloat is a string with multiple "."'s
-
-#----------------------------------------------------------------------------------------#
-#List of OneMotif objects
-class MotifList(list):
-
-	# initialize vars
-	#Set by setup moods scanner
-	forward = {'names': [], 
-			'matrices': [], # pssms
-			'thresholds': []}
-	reverse = {'names': [], 
-			'matrices': [] , # pssms
-			'thresholds': []}
-
-	#Scanner
-	moods_scanner_forward = None
-	moods_scanner_reverse = None
- 
-	def __init__(self, lst=[]):
-		""" Initialize the MotifList object with a list of OneMotif objects (lst) or empty """
-
-		super(MotifList, self).__init__(iter(lst))
-
-		#Update global background when joining motifs with different backgrounds
-		self.set_background()
-
-	def __str__(self):
-		return("\n".join([str(onemotif) for onemotif in self]))
-
-	def from_file(self, path):
-		"""
-		Read a file of motifs to MotifList format
-		"""
-		
-		biopython_formats = ["jaspar"]
-
-		#Establish format of motif
-		content = open(path).read()
-		file_format = get_motif_format(content)
-
-		#For biopython reading
-		if file_format == "pfm":
-			file_format = "jaspar"
-
-		#parse MEME file
-		if file_format == "meme":
-			bg_flag = False 	# read background letter frequencies
-			proba_flag = False  # read letter-probabilities
-			new_motif = True 	# initialize vars for new motif
-<<<<<<< HEAD
-=======
-
-			#Intialize header variables
-			bases = None
-			strands = None
-			bg = None
->>>>>>> 1aaa5e3c
-			
-			#Read meme input line by line
-			lines = content.split("\n")
-			for line in lines:
-
-<<<<<<< HEAD
-				# init/ reset current motif
-				if new_motif:
-					new_motif = False
-					probability_matrix = []
-					self.append(OneMotif(motifid="", counts=[[],[],[],[]]))	#initialize dummy OneMotif for filling in
-
-				# parse alphabet
-				if line.startswith("ALPHABET= "): # TODO implement for custom alphabet
-					self[-1].bases = list(line.replace("ALPHABET= ", ""))
-
-				# parse strands
-				elif line.startswith("strands"):
-					self[-1].strands = line.replace("strands: ", "")	#strand string from header
-=======
-				### Header content ###
-				# parse alphabet
-				if line.startswith("ALPHABET= "): # TODO implement for custom alphabet
-					bases = list(line.replace("ALPHABET= ", ""))
-
-				# parse strands
-				elif line.startswith("strands"):
-					strands = line.replace("strands: ", "")	#strand string from header
->>>>>>> 1aaa5e3c
-
-				# find background freq
-				elif line.startswith("Background letter frequencies"):
-					bg_flag = True # next line is background frequencies
-
-				# parse background freq
-				elif bg_flag:
-					# Assumes one background line. Might not be the case for custom alphabets.
-					bg_flag = False
-
-					bg_and_freq = re.split(r"(?<=\d)\s+", line.strip()) # split after every number followed by a whitespace
-					bg_dict = {key: float(value) for key, value in [el.split(" ") for el in bg_and_freq]}
-<<<<<<< HEAD
-					bg = np.array([bg_dict[base] for base in self[-1].bases])
-					self[-1].bg = bg	#list of 4 if ACGT
-
-				# parse id, name
-				elif line.startswith("MOTIF"):
-=======
-					bg = np.array([bg_dict[base] for base in bases])
-
-				### Motif content ###
-				# parse id, name
-				elif line.startswith("MOTIF"):
-
-					#Initialize motif
-					probability_matrix = []
-					self.append(OneMotif(motifid=""))	#initialize dummy OneMotif for filling in
-
->>>>>>> 1aaa5e3c
-					columns = line.split()
-					if len(columns) > 2: # MOTIF, ID, NAME
-						motif_id, name = columns[1], columns[2]
-					elif len(columns) == 2: # MOTIF, ID
-						motif_id, name = columns[1], ""	# name not given
-					
-					self[-1].id = motif_id
-					self[-1].name = name
-
-<<<<<<< HEAD
-=======
-					#Set any information collected from header (overwrites defaults from OneMotif)
-					if bases is not None:
-						self[-1].bases = bases
-					if strands is not None:
-						self[-1].strands = strands
-					if bg is not None:
-						self[-1].bg = bg
-
->>>>>>> 1aaa5e3c
-				# find and parse letter probability matrix header
-				elif line.startswith("letter-probability matrix"):
-					proba_flag = True
-
-					# parse info
-					key_value_string = re.sub("letter-probability matrix:\s*", "", line.rstrip())
-
-					# only proceed if there is information
-					if len(key_value_string) > 0:
-						key_value_split = re.split(r"(?<!=)\s+", key_value_string)	#Split on any space not preceeded by =
-						key_value_lists = [re.split(r"=\s*", pair) for pair in key_value_split]
-						key_value_dict = {pair[0]: pair[1] for pair in key_value_lists}
-						info = key_value_dict
-						self[-1].info = info #Add meme-read information to info-dict
-
-						if "nsites" in info:
-<<<<<<< HEAD
-							self[-1].n = int(info["nsites"])
-=======
-							self[-1].n = int(info["nsites"]) #overwrites OneMotif default
->>>>>>> 1aaa5e3c
-
-				# parse probability matrix or save motif
-				elif proba_flag:
-
-					if re.match(r"^[\s]*([\d\.\s]+)$", line):
-						columns = list(map(float, line.split()))
-
-						# check for correct number of columns
-						if not len(columns) == len(self[-1].bases):
-							sys.exit("Error when reading probability matrix from {0}! Expected {1} columns found {2}!".format(path, len(self[-1].bases), len(columns)))
-
-						# append a single row split into its columns
-						probability_matrix.append(columns)
-
-<<<<<<< HEAD
-					# motif ended; save and start new motif
-					else:
-						proba_flag = False
-						new_motif = True
-=======
-					# motif ended; save this motif
-					else:
-						proba_flag = False
->>>>>>> 1aaa5e3c
-
-						# transpose and convert probability matrix to count
-						count_matrix = (np.array(probability_matrix).T * self[-1].n).tolist()
-
-						#Set counts for current OneMotif object
-						self[-1].set_counts(count_matrix)	#this also checks for format
-
-		# parse PFM/ JASPAR
-		elif file_format in biopython_formats:
-			with open(path) as f:
-				for m in motifs.parse(f, file_format):
-					self.append(OneMotif(motifid=m.matrix_id, name=m.name, counts=[m.counts[base] for base in ["A", "C", "G", "T"]]))
-					self[-1].biomotifs_obj = m		#biopython motif object	
-
-		else:
-			sys.exit("Error when reading motifs from {0}! File format: {1}".format(path, file_format))
-
-		#Final changes to motifs
-		for motif in self:
-
-			#Convert float to ints
-			for r in range(4):
-				for c in range(motif.length):
-					motif.counts[r][c] = float_to_int(motif.counts[r][c])
-
-		return(self)
-
-	def to_file(self, path, fmt="pfm"):
-		"""
-		Write MotifList to motif file
-
-		Parameter:
-		----------
-		path : string
-			Output path
-		fmt : string
-			Format of motif file (pfm/jaspar/meme)
-		"""
-
-		out_string = self.as_string(fmt)
-
-		#Write to output file
-		f = open(path, "w")
-		f.write(out_string)
-		f.close()
-
-		return(self)
-
-	def as_string(self, output_format="pfm"):
-		"""
-		Returns the MotifList as a string in the given output_format
-
-		Parameter:
-		-----------
-		output_format : string
-			Motif format ("pfm", "jaspar", "meme")
-		"""
-
-		out_string = ""
-
-		header = True
-		for motif in self:
-			# Add a single header for the first motif as it is required in meme format. (For other formats ignored)
-			out_string += motif.as_string(output_format=output_format, header=header)
-			header = False
-
-		return(out_string)
-	
-	def get_background(self):
-		"""
-		Combines background of all motifs to a global background.
-  
-		Returns:
-			numpy array of frequencies or None if no motifs
-		"""
-
-		if len(self) > 0:
-			global_bg = np.array([0] * len(self[0].bg), dtype=float)
-		else:
-			return None
-
-		total_n = 0
-		for motif in self:
-			global_bg += motif.bg * motif.n
-			total_n += motif.n
-
-		return global_bg / total_n
-<<<<<<< HEAD
-
-	def set_background(self):
-		"""
-		Set the background using get_background. Sets self.bg to default if there are no motifs in list
-		"""
-
-=======
-
-	def set_background(self):
-		"""
-		Set the background using get_background. Sets self.bg to default if there are no motifs in list
-		"""
-
->>>>>>> 1aaa5e3c
-		self.bg = self.get_background() if len(self) > 0 else np.array([0.25] * 4) # (A,C,G,T). Default is equal background if not overwritten by MEME (See OneMotif)
-
-	#---------------- Functions for moods scanning ------------------------#
-
-	def setup_moods_scanner(self, strand="."):
-		""" 
-		Sets self.moods_scanner_forward and self.moods_scanner_reverse objects 
-
-		Parameters:
-			strand (string): Initialize scanner for given strand. '+', '-' or '.' for both.
-		"""
-
-		# make sure everything necessary exists
-		for motif in self:
-			if len(motif.prefix) <= 0 or motif.threshold == None:
-				raise Exception("Missing prefix and/or threshold! Please consider running 'motif.set_prefix()' and 'motif.get_threshold()' on the respective motif(s).")
-		
-		# forward scanner
-		if strand in ["+", "."]:
-			self.moods_scanner_forward, self.forward_parameters = self.__init_scanner(strand="+")
-<<<<<<< HEAD
-
-		# reverse scanner
-		if strand in ["-", "."]:
-			self.moods_scanner_reverse, self.reverse_parameters = self.__init_scanner(strand="-")
-
-	def __init_scanner(self, strand="+"):
-		"""
-		Create a new scanner.
-
-=======
-
-		# reverse scanner
-		if strand in ["-", "."]:
-			self.moods_scanner_reverse, self.reverse_parameters = self.__init_scanner(strand="-")
-
-	def __init_scanner(self, strand="+"):
-		"""
-		Create a new scanner.
-
->>>>>>> 1aaa5e3c
-		Parameter:
-			strand (string): Strand on which the scanner should search. Either "+" or "-".
-		Returns:
-			Tuple of scanner and parameter dict.
-		"""
-		if strand == "+":
-			motifs = self
-		elif strand == "-":
-			motifs = self.get_reverse()
-			motifs.set_background()	#updates background in case of unequal G/C
-
-<<<<<<< HEAD
-		# calculate pssm if needed
-		for motif in motifs:
-			if pssm is None:
-=======
-		#Calculate pssm if needed
-		for motif in motifs:
-			if motif.pssm is None:
->>>>>>> 1aaa5e3c
-				motif.get_pssm()
-
-		#Set lists of names/thresholds used for scanning	
-		parameters = {'names': [], 'matrices': [], 'thresholds': []}
-		for motif in motifs:
-			parameters["names"].append(motif.prefix)
-			parameters["matrices"].append(motif.pssm)
-			parameters["thresholds"].append(motif.threshold)
-
-		#Setup scanner
-		scanner = MOODS.scan.Scanner(7)
-		scanner.set_motifs(parameters["matrices"], motifs.bg, parameters["thresholds"])
-
-		return (scanner, parameters)
-
-	def scan_sequence(self, seq, region, strand="."):
-		"""
-		Scan sequence with the motifs in self 
-		
-		Parameters:
-		-----------
-		seq : string
-			DNA sequence
-		region : OneRegion
-			OneRegion object fitting seq
-		strand : string
-			One of "+", "-", "." to indiciate one which strand to search.
-		"""
-		sites = RegionList()	#Empty regionlist
-<<<<<<< HEAD
-
-		#Check that scanners have been initialized
-		if strand in ["+", "."] and self.moods_scanner_forward == None:
-			self.setup_moods_scanner("+")
-			
-		if strand in ["-", "."] and self.moods_scanner_reverse == None:
-			self.setup_moods_scanner("-")
-
-		#Scan sequence on either + or - strand (or both)
-		if strand in ["+", "."]:
-			sites += self.__stranded_scan(seq=seq, region=region, strand="+")
-
-		if strand in ["-", "."]:
-			sites += self.__stranded_scan(seq=seq, region=region, strand="-")
-
-=======
-
-		#Check that scanners have been initialized
-		if strand in ["+", "."] and self.moods_scanner_forward == None:
-			self.setup_moods_scanner("+")
-			
-		if strand in ["-", "."] and self.moods_scanner_reverse == None:
-			self.setup_moods_scanner("-")
-
-		#Scan sequence on either + or - strand (or both)
-		if strand in ["+", "."]:
-			sites += self.__stranded_scan(seq=seq, region=region, strand="+")
-
-		if strand in ["-", "."]:
-			sites += self.__stranded_scan(seq=seq, region=region, strand="-")
-
->>>>>>> 1aaa5e3c
-		return(sites)
-
-	def __stranded_scan(self, seq, region, strand="+"):
-		"""
-		Scan the sequence based on the given strand. Assumes that the sequence is 5'-3' on the + strand.
-
-		Parameter:
-			seq (string): DNA sequence
-			region (OneRegion): Object fitting the sequence.
-			strand (string): Either "+" or "-".
-		Returns:
-			List of matches as RegionList object.
-		"""
-
-		sites = RegionList()
-
-		if strand == "+":
-			scanner = self.moods_scanner_forward
-			parameters = self.forward_parameters
-		elif strand == "-":
-			scanner = self.moods_scanner_reverse
-			parameters = self.reverse_parameters
-
-		# scan sequence
-		results = scanner.scan(seq)
-
-		# combine results and parameters to RegionList
-		for (matrix, name, result) in zip(parameters["matrices"], parameters["names"], results):
-			motif_length = len(matrix[0])
-
-			for match in result:
-				start = region.start + match.pos # match pos is 1 based
-				end = start + motif_length
-				score = round(match.score, 5)
-
-				site = OneRegion([region.chrom, start, end, name, score, strand])
-				sites.append(site)
-
-		return sites
-
-	#---------------- Functions for motif clustering ----------------------#
-	def cluster(self, threshold=0.5, metric = "pcc", clust_method = "average"):
-		""" 
-		Returns:
-		----------
-		dict
-			A dictionary with keys=cluster names and values=MotifList objects
-		"""
-
-		#Needs gimmemotif
-		from gimmemotifs.motif import Motif
-		from gimmemotifs.comparison import MotifComparer
-		sns.set_style("ticks")	#set style back to ticks, as this is set globally during gimmemotifs import
-
-		#Fill in self.gimme_obj variable
-		motif_list = [motif.get_gimmemotif().gimme_obj for motif in self]	#list of gimmemotif objects
-
-		#Similarities between all motifs
-		mc = MotifComparer()
-		score_dict = mc.get_all_scores(motif_list, motif_list, match = "total", metric = metric, combine = "mean")   #metric can be: seqcor, pcc, ed, distance, wic, chisq, akl or ssd
-		self.similarity_matrix = generate_similarity_matrix(score_dict)
-
-		# Clustering
-		vector = ssd.squareform(self.similarity_matrix.to_numpy())
-		self.linkage_mat = linkage(vector, method=clust_method)
-
-		# Flatten clusters
-		fclust_labels = fcluster(self.linkage_mat, threshold, criterion="distance")			#cluster membership per motif
-		formatted_labels = ["Cluster_{0}".format(label) for label in fclust_labels]
-
-		# Extract motifs belonging to each cluster
-		cluster_dict = {label: MotifList() for label in formatted_labels}	#initialize dictionary
-		for i, cluster_label in enumerate(formatted_labels):
-			cluster_dict[cluster_label].append(self[i])
-
-		return cluster_dict
-
-	def create_consensus(self):
-		""" Create consensus motif from MotifList """
-
-		from gimmemotifs.comparison import MotifComparer
-
-		self = [motif.get_gimmemotifs() if motif.gimme_obj is None else motif for motif in self]	#fill in gimme_obj if it is not found
-		motif_list = [motif.gimme_obj for motif in self]	#list of gimmemotif objects
-
-		if len(motif_list) > 1:
-			consensus_found = False
-			mc = MotifComparer()
-
-			#Initialize score_dict
-			score_dict = mc.get_all_scores(motif_list, motif_list, match = "total", metric = "pcc", combine = "mean")
-
-			while not consensus_found:
-
-				#Which motifs to merge?
-				best_similarity_motifs = sorted(find_best_pair(motif_list, score_dict))   #indices of most similar motifs in cluster_motifs
-
-				#Merge
-				new_motif = merge_motifs(motif_list[best_similarity_motifs[0]], motif_list[best_similarity_motifs[1]]) 
-
-				del(motif_list[best_similarity_motifs[1]])
-				motif_list[best_similarity_motifs[0]] = new_motif
-
-				if len(motif_list) == 1:    #done merging
-					consensus_found = True
-
-				else:   #Update score_dict
-
-					#add the comparison of the new motif to the score_dict
-					score_dict[new_motif.id] = score_dict.get(new_motif.id, {})
-
-					for m in motif_list:
-						score_dict[new_motif.id][m.id] = mc.compare_motifs(new_motif, m, metric= "pcc")
-						score_dict[m.id][new_motif.id] = mc.compare_motifs(m, new_motif, metric = "pcc")
-	
-		#Round pwm values
-		gimmemotif_consensus = motif_list[0]
-		gimmemotif_consensus.pwm = [[round(f, 5) for f in l] for l in gimmemotif_consensus.pwm]
-
-		#Convert back to OneMotif obj
-		onemotif_consensus = gimmemotif_to_onemotif(gimmemotif_consensus)
-		onemotif_consensus.gimme_obj = gimmemotif_consensus	
-
-		#Control the naming of the new motif
-		all_names = [motif.name for motif in self]
-		onemotif_consensus.name = ",".join(all_names[:3])
-		onemotif_consensus.name += "(...)" if len(all_names) > 3 else ""
-
-		return(onemotif_consensus)
-
-	def plot_motifs(self, nrow=None, ncol=None, output="motif_plot.png", figsize=None, formation = "row"):
-		""" Plot list of motifs to one figure """
-
-		n_motifs = len(self)
-
-		# check formation or set default value
-		formation, nrow, ncol = get_formation(formation, ncol, nrow, n_motifs)
-
-		# Check if motifs fit into grid
-		if nrow * ncol < n_motifs:
-			sys.exit("ERROR: Insufficient space in grid. Please add more rows or columns. Number of motifs: "
-					+ str(n_motifs) 
-					+ ", Number of spaces: " 
-					+ str(ncol*nrow))
-
-		# Get longest motif
-		longest_motif = max([len(i[0]) for i in [motif.counts for motif in self]])
-
-		if figsize is None:
-			figsize=(longest_motif*0.55*ncol, nrow*3)
-
-		fig = plt.subplots(squeeze=False, figsize=figsize)
-
-		for x, motif in enumerate(self):
-
-			# create axes object for specified position
-			ax = plt.subplot2grid((nrow, ncol), formation[x])
-			#plot logo to axes object
-			motif.create_logo(ax, longest_motif)
-
-		plt.savefig(output)
-
-		return fig
-
-	def make_unique(self):
-		""" Make motif ids unique for MotifList """
-
-		seen = {}
-
-		for motif in self:
-			m_id = motif.id
-			if m_id not in seen:
-				seen[m_id] = 1
-			else:
-				new_id = motif.id + "_" + str(seen[m_id])
-				motif.id = new_id
-				seen[m_id] += 1
-
-		return(self)
-
-	def get_reverse(self):
-		""" Returns a motiflist of reversed motifs."""
-
-		return MotifList([motif.get_reverse() for motif in self])
-
-#--------------------------------------------------------------------------------------------------------#
-def gimmemotif_to_onemotif(gimmemotif_obj):
-	""" Convert gimmemotif object to OneMotif object """
-
-	# get count matrix
-	counts = np.array(gimmemotif_obj.pfm).T.tolist()
-
-	onemotif_obj = OneMotif(motifid=gimmemotif_obj.id, counts=counts)
-
-	return(onemotif_obj)
-
-#--------------------------------------------------------------------------------------------------------#
-def generate_similarity_matrix(score_dict):
-	"""Generate a similarity matrix from the output of get_all_scores()
-
-	Parameter:
-	----------
-	score_dict : dict
-		a dictionary of dictionarys containing a list of similarity scores
-
-	Returns:
-	--------
-	DataFrame
-		a DataFrame (Pandas) with motif 1 a columns and motif 2 as rows
-	"""
-
-	m1_keys = list(score_dict.keys())
-	m2_keys = list(score_dict.values())[0].keys()   #should be similar to m1_keys
-
-	m1_labels = [s.replace('\t', ' ') for s in m1_keys] # replacing tabs with whitespace
-	m2_labels = [s.replace('\t', ' ') for s in m2_keys]
-	
-	#Make sure similarity dict is symmetrical:
-	similarity_dict = {m:{} for m in m1_labels}  #initialize dict
-	for i, m1 in enumerate(m1_keys):
-		for j, m2 in enumerate(m2_keys):    
-			score = round(1 - np.mean([score_dict[m1][m2][0], score_dict[m2][m1][0]]), 3)
-			
-			similarity_dict[m1_labels[i]][m2_labels[j]] = score
-			similarity_dict[m2_labels[j]][m1_labels[i]] = score
-
-	#Format similarity dict to dataframe
-	similarity_dict_format = {m1: [similarity_dict[m1][m2] for m2 in m2_labels] for m1 in m1_labels}
-	dataframe = pd.DataFrame(similarity_dict_format, index = m2_labels).replace(-0, 0)
-
-	return dataframe
-
-#--------------------------------------------------------------------------------------------------------#
-def merge_motifs(motif_1, motif_2):
-	"""Creates the consensus motif from two provided motifs, using the pos and orientation calculated by gimmemotifs get_all_scores()
-
-	Parameter:
-	----------
-	motif_1 : Object of class Motif
-		First gimmemotif object to create the consensus.
-	motif_2 : Object of class Motif
-		Second gimmemotif object to create consensus.
-	Returns:
-	--------
-	consensus : Object of class Motif
-		Consensus of both motifs with id composed of ids of motifs it was created.
-	"""
-	from gimmemotifs.comparison import MotifComparer
-
-	mc = MotifComparer()
-	_, pos, orientation = mc.compare_motifs(motif_1, motif_2, metric= "pcc")
-	consensus = motif_1.average_motifs(motif_2, pos = pos, orientation = orientation)
-	consensus.id = motif_1.id + "+" + motif_2.id
-
-	return consensus
-
-#--------------------------------------------------------------------------------------------------------#
-def find_best_pair(cluster_motifs, score_dict):
-	"""Finds the best pair of motifs based on the best similarity between them im comparison to other motifs in the list.
-	Parameter:
-	----------
-	clusters_motifs : list
-		List of motifs assigned to the current cluster.
-	score_dict : dict
-		Dictionary conatining list of [similarity_score, pos, strand] as values and motif names as keys.
-	Returns:
-	--------
-	best_similarity_motifs : list of two elements
-		List of the best pair of motifs found based on the similarity.
-	"""
-
-	best_similarity = 0
-	for i, m in enumerate(cluster_motifs):
-		for j, n in enumerate(cluster_motifs):
-			if m.id is not n.id: 
-				this_similarity = score_dict[m.id][n.id][0]
-				if this_similarity > best_similarity:
-					best_similarity = this_similarity
-					best_similarity_motifs = [i, j] #index of the most similar motifs in cluster_motifs
-
-	return best_similarity_motifs
-
-#--------------------------------------------------------------------------------------------------------#
-def get_formation(formation, ncol, nrow, nmotifs):
-	""" check formation or set formation to one of the existing options """
-
-	# if ncol and/or nrow is missing automatically set fitting parameters 
-	if formation != "alltoone":
-		if ncol is None and nrow is None:
-			half_nmotifs = math.ceil(math.sqrt(nmotifs))
-			ncol, nrow = half_nmotifs, half_nmotifs
-		else:
-			if ncol is None:
-				ncol = math.ceil(nmotifs/nrow)
-			if nrow is None:
-				nrow = math.ceil(nmotifs/ncol)
-
-	if isinstance(formation, str):
-		
-		if formation == "row":
-
-			# fill plot left to right
-
-			formation = list()
-			rows = list(range(nrow))
-			for row in rows:
-				for col in range(ncol):
-					formation.append((row,col))
-
-		elif formation == "col":
-
-			# fill plot top to bottom
-
-			formation = list()
-			rows = list(range(nrow))
-			for col in range(ncol):
-				for row in rows:
-					formation.append((row,col))
-
-		elif formation == "alltoone":
-
-			# fill first column execpt for one motif
-			# ignores parameter ncol and nrow
-
-			formation = list()
-			rows = list(range(nmotifs-1))
-			for row in rows:
-				formation.append((row,0))
-			formation.append((math.ceil(len(rows)/2)-1, 1))
-
-			ncol = 2
-			nrow = len(rows)
-
-		else:
-			sys.exit("ERROR: Unknown formation setting.")
-	else:
-
-		# Check if formation fits to grid
-		formation_max_row = max([i[0] for i in formation])
-		formation_max_col = max([i[1] for i in formation])
-		if nrow < formation_max_row or ncol < formation_max_col:
-			sys.exit("ERROR: Grid is to small for specified formation")
-
-	return formation, nrow, ncol
-
-
-#----------------------------------------------------------------------------------------#
-#Contains info on one motif formatted for use in moods
-class OneMotif:
-
-	id = "" # motif id (should be unique)
-	name = "" # motif name (does not have to be unique)
-	bases = ["A", "C", "G", "T"] # alphabet order must correspont with counts matrix!
-	bg = np.array([0.25,0.25,0.25,0.25]) # background set to equal by default
-	strands = "+ -"		# default meme strands
-	n = 20				# default number of sites used for creating motif
-	length = None 		# length of the motif
- 
-	threshold = None # moods hit threshold calculated in get_threshold()
-	gimme_obj = None # gimmemotif obj
-	info = {} # additional motif information used in meme format
-	prefix = "" # output prefix set in set_prefix()
- 
-	# matrices
-	counts = None # base counts per position; list of 4 lists (A,C,G,T) (each as long as motif)
-	pfm = None # position frequency matrix, i.e. counts / sum of counts per position
-	pssm = None # The log-odds scoring matrix (pssm) calculated from get_pssm.
-
-<<<<<<< HEAD
-	def __init__(self, motifid, counts, name=None):
-=======
-	def __init__(self, motifid, counts=None, name=None):
->>>>>>> 1aaa5e3c
-
-		self.id = motifid if motifid != None else ""		#should be unique
-		self.name = name if name != None else "" 			#does not have to be unique
-
-		# sets counts, length and n
-<<<<<<< HEAD
-		self.set_counts(counts)
-=======
-		if not counts is None:
-			self.set_counts(counts)
->>>>>>> 1aaa5e3c
-
-	def __str__(self):
-		""" Format used for printing """
-		return("{0}".format(self.__dict__))
-
-	def set_prefix(self, naming="name_id"):
-		""" Set name to be used in 4th column and as output prefix """
-
-		if naming == "name":
-			prefix = self.name
-		elif naming == "id":
-			prefix = self.id
-		elif naming == "name_id":
-			prefix = self.name + "_" + self.id
-		elif naming	== "id_name":
-			prefix = self.id + "_" + self.name
-		else:
-			prefix = "None"
-
-		self.prefix = filafy(prefix)
-		return(self)
-
-	def get_pfm(self):
-		""" Set the position frequency matrix (self.pfm) from self.count. The frecquency matrix is set as the relative frequency.
-			This matrix is also sometimes called the PPM or probability matrix.
-		"""
-
-		self.pfm = self.counts / np.sum(self.counts, axis=0)
-		return(self)
-
-	def get_gimmemotif(self):
-		""" Get gimmemotif object for motif 
-			Reads counts from self.counts 
-		"""
-
-		from gimmemotifs.motif import Motif
-
-		self.length = len(self.counts[0])
-
-		motif_rows = []
-		for pos_id in range(self.length):
-			row = [self.counts[letter][pos_id] for letter in range(len(self.bases))] 	# each row represents one position in motif ( A C G T )
-			motif_rows.append(row)
-
-		self.gimme_obj = Motif(motif_rows) 	# generate gimmemotif motif instance
-		self.gimme_obj.id = self.id + " " + self.name
-
-		return(self)
-		
-	def get_biomotif(self):
-		""" Get biomotif object for motif """
-
-		# TODO implement
-		self.biomotif_obj = ""
-
-	def get_reverse(self):
-		""" Reverse complement motif """
-
-		# reverse counts
-		rev_counts = [[],[],[],[]]
-		rev_counts[0] = self.counts[3][::-1] # rev T => A
-		rev_counts[1] = self.counts[2][::-1] # rev G => C
-		rev_counts[2] = self.counts[1][::-1] # rev C => G
-		rev_counts[3] = self.counts[0][::-1] # rev A => T
-		rev_bg = self.bg[[3, 2, 1, 0]]	# reverse background; will be the same if A/T, C/G ratios are balanced
-
-		# Create reverse motif obj and fill in 
-		reverse_motif = OneMotif(motifid=self.id, counts=rev_counts, name=self.name)
-		reverse_motif.info = self.info 	# add info from original motif
-		reverse_motif.bg = rev_bg		# add background
-		reverse_motif.prefix = self.prefix
-		reverse_motif.threshold = self.threshold
-<<<<<<< HEAD
-=======
-		# TODO reverse strand; only applicable for meme files
->>>>>>> 1aaa5e3c
-
-		return(reverse_motif)	#OneMotif object
-
-	def get_pssm(self, ps=0.01):
-		""" Calculate pssm from pfm. ps is a pseudocount. Note: PSSM is sometimes called PWM in literature"""
-
-		if self.pfm is None:
-			self.get_pfm()
-
-		bg_col = self.bg.reshape((-1,1))
-		self.pssm = np.log(self.pfm + ps) - np.log(bg_col)	#pfm/bg - assumes that self.pfm is calculated from get_pfm()
-
-<<<<<<< HEAD
-=======
-		pfm_pseudocount = np.true_divide(self.pfm + pseudo_vector, np.sum(self.pfm + pseudo_vector, axis=0)) #pfm with added pseudocounts
-		self.pssm = np.log(pfm_pseudocount) - np.log(bg_col) #pfm/bg
-
->>>>>>> 1aaa5e3c
-		return(self)
-
-	def get_threshold(self, pvalue):
-		""" Get threshold for moods scanning """
-
-		if self.pssm is None:
-			self.get_pssm()
-
-		pssm_tuple = tuple([tuple(row) for row in self.pssm])
-		self.threshold = MOODS.tools.threshold_from_p(pssm_tuple, self.bg, pvalue, 4)
-
-		return(self)
-
-	def information_content(self, ps=0.01):
-		'''
-		Calculate the information content of the given motif.
-		The information content is calculated in bits and is saved in the .ic-variable
-		
-		Uses:
-		:ps: a pseudocount to add to the pfm
-		:self.pfm: Position probability matrix as dataframe where rows are positions and columns bases.
-		:self.bg: Background frequencies
-		'''
-
-		if self.pfm is None:
-			self.get_pfm()
-	
-		#Calculate information content
-		bg_col = self.bg.reshape((-1,1))
-		self.information = self.pfm * (np.log2(self.pfm + ps) - np.log2(bg_col + ps))
-		self.ic = np.sum(self.information)	#sum of all information content
-		
-		self.bits = self.pfm * np.sum(self.information, axis=0)	#bits is the pfm-fraction of information content per column
-
-		return(self)
-
-	def logo_to_file(self, filename):
-		""" Plots the motif to pdf/png/jpg file """
-
-		ext = os.path.splitext(filename)[-1]
-
-		#Currently only working with pdf
-		#filename = filename.replace(ext, ".pdf")	#hack
-
-		if ext == "jpg" :
-			filename[-3:] = "png"
-			warnings.warn("The 'jpg' format is not supported for motif image. Type is set to 'png'")
-
-		#self.gimme_obj.to_img(filename)	
-		logo = self.create_logo()	#returns a logo object
-		logo.fig.savefig(filename)
-		plt.close(logo.fig)
-
-	def get_base(self):
-		""" Get base64 string for plotting in HTML """
-
-		image = io.BytesIO()
-
-		logo = self.create_logo()
-		logo.fig.savefig(image)
-		self.base = base64.encodestring(image.getvalue()).decode("utf-8") 
-		self.base = self.base.replace("\n", "")	#replace automatic \n
-
-		return(self)
-
-	def create_logo(self, ax = None, motif_len=None):
-		""" Creates motif logo in axes object """
-
-		# convert to pandas dataframe
-		df = pd.DataFrame(self.counts).transpose()
-		df.columns = self.bases
-
-		if not motif_len:
-			motif_len = df.shape[0]
-
-		# transform matrix to information based values
-		info_df = logomaker.transform_matrix(df, from_type="counts", to_type="information")
-		self.info_df = info_df
-
-		# create Logo object
-		logo = logomaker.Logo(info_df, ax = ax)
-
-		# style
-		logo.style_xticks(rotation=0, fmt='%d', anchor=0)
-		logo.ax.set_ylim(0, 2)
-		logo.ax.set_xlim(-0.5, motif_len-0.5)
-		logo.ax.set_yticks([0, 0.5, 1, 1.5, 2], minor=False)
-		logo.style_spines(visible=False)
-		logo.style_spines(spines=['left', 'bottom'], visible=True)
-		logo.ax.xaxis.set_ticks_position('none')
-		logo.ax.xaxis.set_tick_params(pad=-1)
-
-		return logo
-
-	def set_counts(self, counts):
-		""" 
-		Set the count matrix. Also updates number of sites (n) and motif length (length).
-
-		Parameters:
-			counts (list): List of length 4. Contains lists of base counts for each position.
-
-		Returns:
-			self (OneMotif): OneMotif object with modified counts.
-  		"""
-    	# check counts input
-		if len(counts) != 4:
-			raise ValueError("Input counts must be of length 4. Received length {0}".format(len(counts)))
-		lengths = [len(base) for base in counts]
-		if len(set(lengths)) != 1:
-			raise ValueError("All lists in counts must be of same length.")
-
-		# add counts and associated length/n to OneMotif object
-		self.counts = counts
-		self.length = lengths[0]	#update motif length
-		self.n = np.sum([row[0] for row in counts])
-
-		return self
-
-	def as_string(self, output_format="pfm", header=True):
-		"""
-		Returns the OneMotif object as a string in the given output_format.
-  
-		Parameters:
-			output_format (string): Set the output format one of ["pfm", "jaspar", "meme"].
-
-			header (bool): Whether a header should be generated (meme only).
-   
-		Returns:
-			(string): String in the chosen file format.
-		"""
-		out_string = ""
-  
-		if output_format in ["pfm", "jaspar"]:
-			# create id line
-			out_string += f">{self.id}\t{self.name}\n"
-
-			# add counts
-			for index, base in enumerate(self.bases):
-				row = " ".join(map(str, self.counts[index]))
-
-				if output_format == "jaspar":
-					row = f"{base} [{row} ]"
-
-				out_string += row + "\n"
-			
-		elif output_format == "meme":
-
-			# create meme header
-			if header:
-				# TODO read meme version from original file (or default to version 4)
-				meme_header = "MEME version 4\n\n"
-				meme_header += "ALPHABET= {0}\n\n".format("".join(self.bases))
-<<<<<<< HEAD
-				meme_header += "strands: {0}\n\n".format(self.strand)
-				meme_header += "Background letter frequencies\n"
-				meme_header += " ".join([f"{self.bases[i]} {self.bg[i]}" for i in range(4)]) + "\n\n"
-=======
-				meme_header += "strands: {0}\n\n".format(self.strands)
-				meme_header += "Background letter frequencies\n"
-				meme_header += " ".join([f"{self.bases[i]} {self.bg[i]}" for i in range(4)]) + "\n"
->>>>>>> 1aaa5e3c
-
-				out_string += meme_header
-
-			# add motif information to string
-			out_string += f"\nMOTIF {self.id} {self.name}\n"
-			out_string += f"letter-probability matrix: alength= {len(self.bases)} w= {self.length} nsites= {int(round(self.n))} E= 0\n" # omit e_value as it could be out of context
-			
-			# add pfm
-			if self.pfm is None:
-				self.get_pfm()
-
-			precision = 6
-			for row in self.pfm.T: #add frequency per position
-				out_string += " {0}\n".format("  ".join(map(lambda f: format(round(f, precision), f".{precision}f"), row)))
-
-<<<<<<< HEAD
-=======
-		# TODO also implementation in from_file needed
-		#elif output_format == "transfac":
-		#	out_string += self.get_gimmemotif().gimme_obj.to_transfac()
-
->>>>>>> 1aaa5e3c
-		else:
-			raise ValueError("Format " + output_format + " is not supported")
-
-		return out_string
-
-	def to_file(self, output_file, fmt="pfm"):
-		"""
-		Save motif as a file.
-
-		Parameters:
-			output_file (string): Name of the output file.
-
-			fmt (string): Format of the output file. One of ["pfm", "jaspar", "meme"].
-
-		Returns:
-			self (OneMotif)
-		"""
-
-		with open(output_file, "w") as f:
-			f.write(self.as_string(output_format=fmt))
-
-		return self
-
-###########################################################
-
-def get_motif_format(content):
-	""" Get motif format from string of content """
-	
-	#Estimate input format
-	if re.match(r".*MEME version.+", content, re.DOTALL) is not None: # MOTIF\s.+letter-probability matrix.+[\d\.\s]+", content, re.MULTILINE) is not None:
-		motif_format = "meme"
-
-	elif re.match(r">.+A.+\[", content, re.DOTALL) is not None:
-		motif_format = "jaspar"
-
-	elif re.match(r">.+", content, re.DOTALL) is not None:
-		motif_format = "pfm"
-
-	elif re.match(r"AC\s.+", content, re.DOTALL) is not None:
-		motif_format = "transfac"
-	
-	else:
-		motif_format = "unknown"
-
-	return(motif_format)
+#!/usr/bin/env python
+
+"""
+Classes for working with motifs and scanning with moods
+
+@author: Mette Bentsen
+@contact: mette.bentsen (at) mpi-bn.mpg.de
+@license: MIT
+
+"""
+
+import numpy as np
+import copy
+import re
+import os
+import sys
+import math
+import matplotlib as mpl
+import matplotlib.pyplot as plt
+import seaborn as sns
+import pandas as pd
+from scipy.cluster.hierarchy import dendrogram, linkage, fcluster
+import scipy.spatial.distance as ssd
+
+import base64
+import io
+
+#Bio-specific packages
+from Bio import motifs
+import logomaker
+import MOODS.scan
+import MOODS.tools
+import MOODS.parsers
+
+#Internal
+from tobias.utils.regions import OneRegion, RegionList
+from tobias.utils.utilities import filafy, num 	#filafy for filenames
+
+"""
+def biomotif_to_gimmemotif(biomotif):
+
+	motif_rows = list()
+
+	for pos_id in range(bio_motif.length-1):
+		row = list() # each row represents one motif index ( A C G T )
+		for letter in range(4):
+			row.append(bio_motif.counts[letter][pos_id])
+			motif_rows.append(row)
+
+		gimme_motif = Motif(motif_rows) 	# generate gimmemotif motif instance
+		
+		# Add motif name
+		if format == "minimal":
+			gimme_motif.id = name_list[i]
+		else:
+			gimme_motif.id = bio_motif.name
+		gimme_motif_list.append(gimme_motif)
+"""
+
+
+def float_to_int(afloat):
+	""" Converts integer floats (e.g. 1.0000) to integers """
+
+	elements = str(afloat).split(".")
+	
+	if len(elements) == 1:	#already int, do nothing
+		return(afloat)
+	elif len(elements) == 2:
+
+		if float(elements[1]) == 0:	#float is int
+			return(int(afloat))
+		else:
+			return(afloat)
+	else:
+		pass #if afloat is a string with multiple "."'s
+
+#----------------------------------------------------------------------------------------#
+#List of OneMotif objects
+class MotifList(list):
+
+	# initialize vars
+	#Set by setup moods scanner
+	forward = {'names': [], 
+			'matrices': [], # pssms
+			'thresholds': []}
+	reverse = {'names': [], 
+			'matrices': [] , # pssms
+			'thresholds': []}
+
+	#Scanner
+	moods_scanner_forward = None
+	moods_scanner_reverse = None
+ 
+	def __init__(self, lst=[]):
+		""" Initialize the MotifList object with a list of OneMotif objects (lst) or empty """
+
+		super(MotifList, self).__init__(iter(lst))
+
+		#Update global background when joining motifs with different backgrounds
+		self.set_background()
+
+	def __str__(self):
+		return("\n".join([str(onemotif) for onemotif in self]))
+
+	def from_file(self, path):
+		"""
+		Read a file of motifs to MotifList format
+		"""
+		
+		biopython_formats = ["jaspar"]
+
+		#Establish format of motif
+		content = open(path).read()
+		file_format = get_motif_format(content)
+
+		#For biopython reading
+		if file_format == "pfm":
+			file_format = "jaspar"
+
+		#parse MEME file
+		if file_format == "meme":
+			bg_flag = False 	# read background letter frequencies
+			proba_flag = False  # read letter-probabilities
+			new_motif = True 	# initialize vars for new motif
+
+			#Intialize header variables
+			bases = None
+			strands = None
+			bg = None
+			
+			#Read meme input line by line
+			lines = content.split("\n")
+			for line in lines:
+
+				### Header content ###
+				# parse alphabet
+				if line.startswith("ALPHABET= "): # TODO implement for custom alphabet
+					bases = list(line.replace("ALPHABET= ", ""))
+
+				# parse strands
+				elif line.startswith("strands"):
+					strands = line.replace("strands: ", "")	#strand string from header
+
+				# find background freq
+				elif line.startswith("Background letter frequencies"):
+					bg_flag = True # next line is background frequencies
+
+				# parse background freq
+				elif bg_flag:
+					# Assumes one background line. Might not be the case for custom alphabets.
+					bg_flag = False
+
+					bg_and_freq = re.split(r"(?<=\d)\s+", line.strip()) # split after every number followed by a whitespace
+					bg_dict = {key: float(value) for key, value in [el.split(" ") for el in bg_and_freq]}
+					bg = np.array([bg_dict[base] for base in bases])
+
+				### Motif content ###
+				# parse id, name
+				elif line.startswith("MOTIF"):
+
+					#Initialize motif
+					probability_matrix = []
+					self.append(OneMotif(motifid=""))	#initialize dummy OneMotif for filling in
+
+					columns = line.split()
+					if len(columns) > 2: # MOTIF, ID, NAME
+						motif_id, name = columns[1], columns[2]
+					elif len(columns) == 2: # MOTIF, ID
+						motif_id, name = columns[1], ""	# name not given
+					
+					self[-1].id = motif_id
+					self[-1].name = name
+
+					#Set any information collected from header (overwrites defaults from OneMotif)
+					if bases is not None:
+						self[-1].bases = bases
+					if strands is not None:
+						self[-1].strands = strands
+					if bg is not None:
+						self[-1].bg = bg
+
+				# find and parse letter probability matrix header
+				elif line.startswith("letter-probability matrix"):
+					proba_flag = True
+
+					# parse info
+					key_value_string = re.sub("letter-probability matrix:\s*", "", line.rstrip())
+
+					# only proceed if there is information
+					if len(key_value_string) > 0:
+						key_value_split = re.split(r"(?<!=)\s+", key_value_string)	#Split on any space not preceeded by =
+						key_value_lists = [re.split(r"=\s*", pair) for pair in key_value_split]
+						key_value_dict = {pair[0]: pair[1] for pair in key_value_lists}
+						info = key_value_dict
+						self[-1].info = info #Add meme-read information to info-dict
+
+						if "nsites" in info:
+							self[-1].n = int(info["nsites"]) #overwrites OneMotif default
+
+				# parse probability matrix or save motif
+				elif proba_flag:
+
+					if re.match(r"^[\s]*([\d\.\s]+)$", line):
+						columns = list(map(float, line.split()))
+
+						# check for correct number of columns
+						if not len(columns) == len(self[-1].bases):
+							sys.exit("Error when reading probability matrix from {0}! Expected {1} columns found {2}!".format(path, len(self[-1].bases), len(columns)))
+
+						# append a single row split into its columns
+						probability_matrix.append(columns)
+
+					# motif ended; save this motif
+					else:
+						proba_flag = False
+
+						# transpose and convert probability matrix to count
+						count_matrix = (np.array(probability_matrix).T * self[-1].n).tolist()
+
+						#Set counts for current OneMotif object
+						self[-1].set_counts(count_matrix)	#this also checks for format
+
+		# parse PFM/ JASPAR
+		elif file_format in biopython_formats:
+			with open(path) as f:
+				for m in motifs.parse(f, file_format):
+					self.append(OneMotif(motifid=m.matrix_id, name=m.name, counts=[m.counts[base] for base in ["A", "C", "G", "T"]]))
+					self[-1].biomotifs_obj = m		#biopython motif object	
+
+		else:
+			sys.exit("Error when reading motifs from {0}! File format: {1}".format(path, file_format))
+
+		#Final changes to motifs
+		for motif in self:
+
+			#Convert float to ints
+			for r in range(4):
+				for c in range(motif.length):
+					motif.counts[r][c] = float_to_int(motif.counts[r][c])
+
+		return(self)
+
+	def to_file(self, path, fmt="pfm"):
+		"""
+		Write MotifList to motif file
+
+		Parameter:
+		----------
+		path : string
+			Output path
+		fmt : string
+			Format of motif file (pfm/jaspar/meme)
+		"""
+
+		out_string = self.as_string(fmt)
+
+		#Write to output file
+		f = open(path, "w")
+		f.write(out_string)
+		f.close()
+
+		return(self)
+
+	def as_string(self, output_format="pfm"):
+		"""
+		Returns the MotifList as a string in the given output_format
+
+		Parameter:
+		-----------
+		output_format : string
+			Motif format ("pfm", "jaspar", "meme")
+		"""
+
+		out_string = ""
+
+		header = True
+		for motif in self:
+			# Add a single header for the first motif as it is required in meme format. (For other formats ignored)
+			out_string += motif.as_string(output_format=output_format, header=header)
+			header = False
+
+		return(out_string)
+	
+	def get_background(self):
+		"""
+		Combines background of all motifs to a global background.
+  
+		Returns:
+			numpy array of frequencies or None if no motifs
+		"""
+
+		if len(self) > 0:
+			global_bg = np.array([0] * len(self[0].bg), dtype=float)
+		else:
+			return None
+
+		total_n = 0
+		for motif in self:
+			global_bg += motif.bg * motif.n
+			total_n += motif.n
+
+		return global_bg / total_n
+
+	def set_background(self):
+		"""
+		Set the background using get_background. Sets self.bg to default if there are no motifs in list
+		"""
+
+		self.bg = self.get_background() if len(self) > 0 else np.array([0.25] * 4) # (A,C,G,T). Default is equal background if not overwritten by MEME (See OneMotif)
+
+	#---------------- Functions for moods scanning ------------------------#
+
+	def setup_moods_scanner(self, strand="."):
+		""" 
+		Sets self.moods_scanner_forward and self.moods_scanner_reverse objects 
+
+		Parameters:
+			strand (string): Initialize scanner for given strand. '+', '-' or '.' for both.
+		"""
+
+		# make sure everything necessary exists
+		for motif in self:
+			if len(motif.prefix) <= 0 or motif.threshold == None:
+				raise Exception("Missing prefix and/or threshold! Please consider running 'motif.set_prefix()' and 'motif.get_threshold()' on the respective motif(s).")
+		
+		# forward scanner
+		if strand in ["+", "."]:
+			self.moods_scanner_forward, self.forward_parameters = self.__init_scanner(strand="+")
+
+		# reverse scanner
+		if strand in ["-", "."]:
+			self.moods_scanner_reverse, self.reverse_parameters = self.__init_scanner(strand="-")
+
+	def __init_scanner(self, strand="+"):
+		"""
+		Create a new scanner.
+
+		Parameter:
+			strand (string): Strand on which the scanner should search. Either "+" or "-".
+		Returns:
+			Tuple of scanner and parameter dict.
+		"""
+		if strand == "+":
+			motifs = self
+		elif strand == "-":
+			motifs = self.get_reverse()
+			motifs.set_background()	#updates background in case of unequal G/C
+
+		#Calculate pssm if needed
+		for motif in motifs:
+			if motif.pssm is None:
+				motif.get_pssm()
+
+		#Set lists of names/thresholds used for scanning	
+		parameters = {'names': [], 'matrices': [], 'thresholds': []}
+		for motif in motifs:
+			parameters["names"].append(motif.prefix)
+			parameters["matrices"].append(motif.pssm)
+			parameters["thresholds"].append(motif.threshold)
+
+		#Setup scanner
+		scanner = MOODS.scan.Scanner(7)
+		scanner.set_motifs(parameters["matrices"], motifs.bg, parameters["thresholds"])
+
+		return (scanner, parameters)
+
+	def scan_sequence(self, seq, region, strand="."):
+		"""
+		Scan sequence with the motifs in self 
+		
+		Parameters:
+		-----------
+		seq : string
+			DNA sequence
+		region : OneRegion
+			OneRegion object fitting seq
+		strand : string
+			One of "+", "-", "." to indiciate one which strand to search.
+		"""
+		sites = RegionList()	#Empty regionlist
+
+		#Check that scanners have been initialized
+		if strand in ["+", "."] and self.moods_scanner_forward == None:
+			self.setup_moods_scanner("+")
+			
+		if strand in ["-", "."] and self.moods_scanner_reverse == None:
+			self.setup_moods_scanner("-")
+
+		#Scan sequence on either + or - strand (or both)
+		if strand in ["+", "."]:
+			sites += self.__stranded_scan(seq=seq, region=region, strand="+")
+
+		if strand in ["-", "."]:
+			sites += self.__stranded_scan(seq=seq, region=region, strand="-")
+
+		return(sites)
+
+	def __stranded_scan(self, seq, region, strand="+"):
+		"""
+		Scan the sequence based on the given strand. Assumes that the sequence is 5'-3' on the + strand.
+
+		Parameter:
+			seq (string): DNA sequence
+			region (OneRegion): Object fitting the sequence.
+			strand (string): Either "+" or "-".
+		Returns:
+			List of matches as RegionList object.
+		"""
+
+		sites = RegionList()
+
+		if strand == "+":
+			scanner = self.moods_scanner_forward
+			parameters = self.forward_parameters
+		elif strand == "-":
+			scanner = self.moods_scanner_reverse
+			parameters = self.reverse_parameters
+
+		# scan sequence
+		results = scanner.scan(seq)
+
+		# combine results and parameters to RegionList
+		for (matrix, name, result) in zip(parameters["matrices"], parameters["names"], results):
+			motif_length = len(matrix[0])
+
+			for match in result:
+				start = region.start + match.pos # match pos is 1 based
+				end = start + motif_length
+				score = round(match.score, 5)
+
+				site = OneRegion([region.chrom, start, end, name, score, strand])
+				sites.append(site)
+
+		return sites
+
+	#---------------- Functions for motif clustering ----------------------#
+	def cluster(self, threshold=0.5, metric = "pcc", clust_method = "average"):
+		""" 
+		Returns:
+		----------
+		dict
+			A dictionary with keys=cluster names and values=MotifList objects
+		"""
+
+		#Needs gimmemotif
+		from gimmemotifs.motif import Motif
+		from gimmemotifs.comparison import MotifComparer
+		sns.set_style("ticks")	#set style back to ticks, as this is set globally during gimmemotifs import
+
+		#Fill in self.gimme_obj variable
+		motif_list = [motif.get_gimmemotif().gimme_obj for motif in self]	#list of gimmemotif objects
+
+		#Similarities between all motifs
+		mc = MotifComparer()
+		score_dict = mc.get_all_scores(motif_list, motif_list, match = "total", metric = metric, combine = "mean")   #metric can be: seqcor, pcc, ed, distance, wic, chisq, akl or ssd
+		self.similarity_matrix = generate_similarity_matrix(score_dict)
+
+		# Clustering
+		vector = ssd.squareform(self.similarity_matrix.to_numpy())
+		self.linkage_mat = linkage(vector, method=clust_method)
+
+		# Flatten clusters
+		fclust_labels = fcluster(self.linkage_mat, threshold, criterion="distance")			#cluster membership per motif
+		formatted_labels = ["Cluster_{0}".format(label) for label in fclust_labels]
+
+		# Extract motifs belonging to each cluster
+		cluster_dict = {label: MotifList() for label in formatted_labels}	#initialize dictionary
+		for i, cluster_label in enumerate(formatted_labels):
+			cluster_dict[cluster_label].append(self[i])
+
+		return cluster_dict
+
+	def create_consensus(self):
+		""" Create consensus motif from MotifList """
+
+		from gimmemotifs.comparison import MotifComparer
+
+		self = [motif.get_gimmemotifs() if motif.gimme_obj is None else motif for motif in self]	#fill in gimme_obj if it is not found
+		motif_list = [motif.gimme_obj for motif in self]	#list of gimmemotif objects
+
+		if len(motif_list) > 1:
+			consensus_found = False
+			mc = MotifComparer()
+
+			#Initialize score_dict
+			score_dict = mc.get_all_scores(motif_list, motif_list, match = "total", metric = "pcc", combine = "mean")
+
+			while not consensus_found:
+
+				#Which motifs to merge?
+				best_similarity_motifs = sorted(find_best_pair(motif_list, score_dict))   #indices of most similar motifs in cluster_motifs
+
+				#Merge
+				new_motif = merge_motifs(motif_list[best_similarity_motifs[0]], motif_list[best_similarity_motifs[1]]) 
+
+				del(motif_list[best_similarity_motifs[1]])
+				motif_list[best_similarity_motifs[0]] = new_motif
+
+				if len(motif_list) == 1:    #done merging
+					consensus_found = True
+
+				else:   #Update score_dict
+
+					#add the comparison of the new motif to the score_dict
+					score_dict[new_motif.id] = score_dict.get(new_motif.id, {})
+
+					for m in motif_list:
+						score_dict[new_motif.id][m.id] = mc.compare_motifs(new_motif, m, metric= "pcc")
+						score_dict[m.id][new_motif.id] = mc.compare_motifs(m, new_motif, metric = "pcc")
+	
+		#Round pwm values
+		gimmemotif_consensus = motif_list[0]
+		gimmemotif_consensus.pwm = [[round(f, 5) for f in l] for l in gimmemotif_consensus.pwm]
+
+		#Convert back to OneMotif obj
+		onemotif_consensus = gimmemotif_to_onemotif(gimmemotif_consensus)
+		onemotif_consensus.gimme_obj = gimmemotif_consensus	
+
+		#Control the naming of the new motif
+		all_names = [motif.name for motif in self]
+		onemotif_consensus.name = ",".join(all_names[:3])
+		onemotif_consensus.name += "(...)" if len(all_names) > 3 else ""
+
+		return(onemotif_consensus)
+
+	def plot_motifs(self, nrow=None, ncol=None, output="motif_plot.png", figsize=None, formation = "row"):
+		""" Plot list of motifs to one figure """
+
+		n_motifs = len(self)
+
+		# check formation or set default value
+		formation, nrow, ncol = get_formation(formation, ncol, nrow, n_motifs)
+
+		# Check if motifs fit into grid
+		if nrow * ncol < n_motifs:
+			sys.exit("ERROR: Insufficient space in grid. Please add more rows or columns. Number of motifs: "
+					+ str(n_motifs) 
+					+ ", Number of spaces: " 
+					+ str(ncol*nrow))
+
+		# Get longest motif
+		longest_motif = max([len(i[0]) for i in [motif.counts for motif in self]])
+
+		if figsize is None:
+			figsize=(longest_motif*0.55*ncol, nrow*3)
+
+		fig = plt.subplots(squeeze=False, figsize=figsize)
+
+		for x, motif in enumerate(self):
+
+			# create axes object for specified position
+			ax = plt.subplot2grid((nrow, ncol), formation[x])
+			#plot logo to axes object
+			motif.create_logo(ax, longest_motif)
+
+		plt.savefig(output)
+
+		return fig
+
+	def make_unique(self):
+		""" Make motif ids unique for MotifList """
+
+		seen = {}
+
+		for motif in self:
+			m_id = motif.id
+			if m_id not in seen:
+				seen[m_id] = 1
+			else:
+				new_id = motif.id + "_" + str(seen[m_id])
+				motif.id = new_id
+				seen[m_id] += 1
+
+		return(self)
+
+	def get_reverse(self):
+		""" Returns a motiflist of reversed motifs."""
+
+		return MotifList([motif.get_reverse() for motif in self])
+
+#--------------------------------------------------------------------------------------------------------#
+def gimmemotif_to_onemotif(gimmemotif_obj):
+	""" Convert gimmemotif object to OneMotif object """
+
+	# get count matrix
+	counts = np.array(gimmemotif_obj.pfm).T.tolist()
+
+	onemotif_obj = OneMotif(motifid=gimmemotif_obj.id, counts=counts)
+
+	return(onemotif_obj)
+
+#--------------------------------------------------------------------------------------------------------#
+def generate_similarity_matrix(score_dict):
+	"""Generate a similarity matrix from the output of get_all_scores()
+
+	Parameter:
+	----------
+	score_dict : dict
+		a dictionary of dictionarys containing a list of similarity scores
+
+	Returns:
+	--------
+	DataFrame
+		a DataFrame (Pandas) with motif 1 a columns and motif 2 as rows
+	"""
+
+	m1_keys = list(score_dict.keys())
+	m2_keys = list(score_dict.values())[0].keys()   #should be similar to m1_keys
+
+	m1_labels = [s.replace('\t', ' ') for s in m1_keys] # replacing tabs with whitespace
+	m2_labels = [s.replace('\t', ' ') for s in m2_keys]
+	
+	#Make sure similarity dict is symmetrical:
+	similarity_dict = {m:{} for m in m1_labels}  #initialize dict
+	for i, m1 in enumerate(m1_keys):
+		for j, m2 in enumerate(m2_keys):    
+			score = round(1 - np.mean([score_dict[m1][m2][0], score_dict[m2][m1][0]]), 3)
+			
+			similarity_dict[m1_labels[i]][m2_labels[j]] = score
+			similarity_dict[m2_labels[j]][m1_labels[i]] = score
+
+	#Format similarity dict to dataframe
+	similarity_dict_format = {m1: [similarity_dict[m1][m2] for m2 in m2_labels] for m1 in m1_labels}
+	dataframe = pd.DataFrame(similarity_dict_format, index = m2_labels).replace(-0, 0)
+
+	return dataframe
+
+#--------------------------------------------------------------------------------------------------------#
+def merge_motifs(motif_1, motif_2):
+	"""Creates the consensus motif from two provided motifs, using the pos and orientation calculated by gimmemotifs get_all_scores()
+
+	Parameter:
+	----------
+	motif_1 : Object of class Motif
+		First gimmemotif object to create the consensus.
+	motif_2 : Object of class Motif
+		Second gimmemotif object to create consensus.
+	Returns:
+	--------
+	consensus : Object of class Motif
+		Consensus of both motifs with id composed of ids of motifs it was created.
+	"""
+	from gimmemotifs.comparison import MotifComparer
+
+	mc = MotifComparer()
+	_, pos, orientation = mc.compare_motifs(motif_1, motif_2, metric= "pcc")
+	consensus = motif_1.average_motifs(motif_2, pos = pos, orientation = orientation)
+	consensus.id = motif_1.id + "+" + motif_2.id
+
+	return consensus
+
+#--------------------------------------------------------------------------------------------------------#
+def find_best_pair(cluster_motifs, score_dict):
+	"""Finds the best pair of motifs based on the best similarity between them im comparison to other motifs in the list.
+	Parameter:
+	----------
+	clusters_motifs : list
+		List of motifs assigned to the current cluster.
+	score_dict : dict
+		Dictionary conatining list of [similarity_score, pos, strand] as values and motif names as keys.
+	Returns:
+	--------
+	best_similarity_motifs : list of two elements
+		List of the best pair of motifs found based on the similarity.
+	"""
+
+	best_similarity = 0
+	for i, m in enumerate(cluster_motifs):
+		for j, n in enumerate(cluster_motifs):
+			if m.id is not n.id: 
+				this_similarity = score_dict[m.id][n.id][0]
+				if this_similarity > best_similarity:
+					best_similarity = this_similarity
+					best_similarity_motifs = [i, j] #index of the most similar motifs in cluster_motifs
+
+	return best_similarity_motifs
+
+#--------------------------------------------------------------------------------------------------------#
+def get_formation(formation, ncol, nrow, nmotifs):
+	""" check formation or set formation to one of the existing options """
+
+	# if ncol and/or nrow is missing automatically set fitting parameters 
+	if formation != "alltoone":
+		if ncol is None and nrow is None:
+			half_nmotifs = math.ceil(math.sqrt(nmotifs))
+			ncol, nrow = half_nmotifs, half_nmotifs
+		else:
+			if ncol is None:
+				ncol = math.ceil(nmotifs/nrow)
+			if nrow is None:
+				nrow = math.ceil(nmotifs/ncol)
+
+	if isinstance(formation, str):
+		
+		if formation == "row":
+
+			# fill plot left to right
+
+			formation = list()
+			rows = list(range(nrow))
+			for row in rows:
+				for col in range(ncol):
+					formation.append((row,col))
+
+		elif formation == "col":
+
+			# fill plot top to bottom
+
+			formation = list()
+			rows = list(range(nrow))
+			for col in range(ncol):
+				for row in rows:
+					formation.append((row,col))
+
+		elif formation == "alltoone":
+
+			# fill first column execpt for one motif
+			# ignores parameter ncol and nrow
+
+			formation = list()
+			rows = list(range(nmotifs-1))
+			for row in rows:
+				formation.append((row,0))
+			formation.append((math.ceil(len(rows)/2)-1, 1))
+
+			ncol = 2
+			nrow = len(rows)
+
+		else:
+			sys.exit("ERROR: Unknown formation setting.")
+	else:
+
+		# Check if formation fits to grid
+		formation_max_row = max([i[0] for i in formation])
+		formation_max_col = max([i[1] for i in formation])
+		if nrow < formation_max_row or ncol < formation_max_col:
+			sys.exit("ERROR: Grid is to small for specified formation")
+
+	return formation, nrow, ncol
+
+
+#----------------------------------------------------------------------------------------#
+#Contains info on one motif formatted for use in moods
+class OneMotif:
+
+	id = "" # motif id (should be unique)
+	name = "" # motif name (does not have to be unique)
+	bases = ["A", "C", "G", "T"] # alphabet order must correspont with counts matrix!
+	bg = np.array([0.25,0.25,0.25,0.25]) # background set to equal by default
+	strands = "+ -"		# default meme strands
+	n = 20				# default number of sites used for creating motif
+	length = None 		# length of the motif
+ 
+	threshold = None # moods hit threshold calculated in get_threshold()
+	gimme_obj = None # gimmemotif obj
+	info = {} # additional motif information used in meme format
+	prefix = "" # output prefix set in set_prefix()
+ 
+	# matrices
+	counts = None # base counts per position; list of 4 lists (A,C,G,T) (each as long as motif)
+	pfm = None # position frequency matrix, i.e. counts / sum of counts per position
+	pssm = None # The log-odds scoring matrix (pssm) calculated from get_pssm.
+
+	def __init__(self, motifid, counts=None, name=None):
+
+		self.id = motifid if motifid != None else ""		#should be unique
+		self.name = name if name != None else "" 			#does not have to be unique
+
+		# sets counts, length and n
+		if not counts is None:
+			self.set_counts(counts)
+
+	def __str__(self):
+		""" Format used for printing """
+		return("{0}".format(self.__dict__))
+
+	def set_prefix(self, naming="name_id"):
+		""" Set name to be used in 4th column and as output prefix """
+
+		if naming == "name":
+			prefix = self.name
+		elif naming == "id":
+			prefix = self.id
+		elif naming == "name_id":
+			prefix = self.name + "_" + self.id
+		elif naming	== "id_name":
+			prefix = self.id + "_" + self.name
+		else:
+			prefix = "None"
+
+		self.prefix = filafy(prefix)
+		return(self)
+
+	def get_pfm(self):
+		""" Set the position frequency matrix (self.pfm) from self.count. The frecquency matrix is set as the relative frequency.
+			This matrix is also sometimes called the PPM or probability matrix.
+		"""
+
+		self.pfm = self.counts / np.sum(self.counts, axis=0)
+		return(self)
+
+	def get_gimmemotif(self):
+		""" Get gimmemotif object for motif 
+			Reads counts from self.counts 
+		"""
+
+		from gimmemotifs.motif import Motif
+
+		self.length = len(self.counts[0])
+
+		motif_rows = []
+		for pos_id in range(self.length):
+			row = [self.counts[letter][pos_id] for letter in range(len(self.bases))] 	# each row represents one position in motif ( A C G T )
+			motif_rows.append(row)
+
+		self.gimme_obj = Motif(motif_rows) 	# generate gimmemotif motif instance
+		self.gimme_obj.id = self.id + " " + self.name
+
+		return(self)
+		
+	def get_biomotif(self):
+		""" Get biomotif object for motif """
+
+		# TODO implement
+		self.biomotif_obj = ""
+
+	def get_reverse(self):
+		""" Reverse complement motif """
+
+		# reverse counts
+		rev_counts = [[],[],[],[]]
+		rev_counts[0] = self.counts[3][::-1] # rev T => A
+		rev_counts[1] = self.counts[2][::-1] # rev G => C
+		rev_counts[2] = self.counts[1][::-1] # rev C => G
+		rev_counts[3] = self.counts[0][::-1] # rev A => T
+		rev_bg = self.bg[[3, 2, 1, 0]]	# reverse background; will be the same if A/T, C/G ratios are balanced
+
+		# Create reverse motif obj and fill in 
+		reverse_motif = OneMotif(motifid=self.id, counts=rev_counts, name=self.name)
+		reverse_motif.info = self.info 	# add info from original motif
+		reverse_motif.bg = rev_bg		# add background
+		reverse_motif.prefix = self.prefix
+		reverse_motif.threshold = self.threshold
+		# TODO reverse strand; only applicable for meme files
+
+		return(reverse_motif)	#OneMotif object
+
+	def get_pssm(self, ps=0.01):
+		""" Calculate pssm from pfm. ps is a pseudocount. Note: PSSM is sometimes called PWM in literature"""
+
+		if self.pfm is None:
+			self.get_pfm()
+
+		bg_col = self.bg.reshape((-1,1))
+		pseudo_vector = ps * bg_col
+
+		pfm_pseudocount = np.true_divide(self.pfm + pseudo_vector, np.sum(self.pfm + pseudo_vector, axis=0)) #pfm with added pseudocounts
+		self.pssm = np.log(pfm_pseudocount) - np.log(bg_col) #pfm/bg
+
+		return(self)
+
+	def get_threshold(self, pvalue):
+		""" Get threshold for moods scanning """
+
+		if self.pssm is None:
+			self.get_pssm()
+
+		pssm_tuple = tuple([tuple(row) for row in self.pssm])
+		self.threshold = MOODS.tools.threshold_from_p(pssm_tuple, self.bg, pvalue, 4)
+
+		return(self)
+
+	def information_content(self, ps=0.01):
+		'''
+		Calculate the information content of the given motif.
+		The information content is calculated in bits and is saved in the .ic-variable
+		
+		Uses:
+		:ps: a pseudocount to add to the pfm
+		:self.pfm: Position probability matrix as dataframe where rows are positions and columns bases.
+		:self.bg: Background frequencies
+		'''
+
+		if self.pfm is None:
+			self.get_pfm()
+	
+		#Calculate information content
+		bg_col = self.bg.reshape((-1,1))
+		self.information = self.pfm * (np.log2(self.pfm + ps) - np.log2(bg_col + ps))
+		self.ic = np.sum(self.information)	#sum of all information content
+		
+		self.bits = self.pfm * np.sum(self.information, axis=0)	#bits is the pfm-fraction of information content per column
+
+		return(self)
+
+	def logo_to_file(self, filename):
+		""" Plots the motif to pdf/png/jpg file """
+
+		ext = os.path.splitext(filename)[-1]
+
+		#Currently only working with pdf
+		#filename = filename.replace(ext, ".pdf")	#hack
+
+		if ext == "jpg" :
+			filename[-3:] = "png"
+			warnings.warn("The 'jpg' format is not supported for motif image. Type is set to 'png'")
+
+		#self.gimme_obj.to_img(filename)	
+		logo = self.create_logo()	#returns a logo object
+		logo.fig.savefig(filename)
+		plt.close(logo.fig)
+
+	def get_base(self):
+		""" Get base64 string for plotting in HTML """
+
+		image = io.BytesIO()
+
+		logo = self.create_logo()
+		logo.fig.savefig(image)
+		self.base = base64.encodestring(image.getvalue()).decode("utf-8") 
+		self.base = self.base.replace("\n", "")	#replace automatic \n
+
+		return(self)
+
+	def create_logo(self, ax = None, motif_len=None):
+		""" Creates motif logo in axes object """
+
+		# convert to pandas dataframe
+		df = pd.DataFrame(self.counts).transpose()
+		df.columns = self.bases
+
+		if not motif_len:
+			motif_len = df.shape[0]
+
+		# transform matrix to information based values
+		info_df = logomaker.transform_matrix(df, from_type="counts", to_type="information")
+		self.info_df = info_df
+
+		# create Logo object
+		logo = logomaker.Logo(info_df, ax = ax)
+
+		# style
+		logo.style_xticks(rotation=0, fmt='%d', anchor=0)
+		logo.ax.set_ylim(0, 2)
+		logo.ax.set_xlim(-0.5, motif_len-0.5)
+		logo.ax.set_yticks([0, 0.5, 1, 1.5, 2], minor=False)
+		logo.style_spines(visible=False)
+		logo.style_spines(spines=['left', 'bottom'], visible=True)
+		logo.ax.xaxis.set_ticks_position('none')
+		logo.ax.xaxis.set_tick_params(pad=-1)
+
+		return logo
+
+	def set_counts(self, counts):
+		""" 
+		Set the count matrix. Also updates number of sites (n) and motif length (length).
+
+		Parameters:
+			counts (list): List of length 4. Contains lists of base counts for each position.
+
+		Returns:
+			self (OneMotif): OneMotif object with modified counts.
+  		"""
+    	# check counts input
+		if len(counts) != 4:
+			raise ValueError("Input counts must be of length 4. Received length {0}".format(len(counts)))
+		lengths = [len(base) for base in counts]
+		if len(set(lengths)) != 1:
+			raise ValueError("All lists in counts must be of same length.")
+
+		# add counts and associated length/n to OneMotif object
+		self.counts = counts
+		self.length = lengths[0]	#update motif length
+		self.n = np.sum([row[0] for row in counts])
+
+		return self
+
+	def as_string(self, output_format="pfm", header=True):
+		"""
+		Returns the OneMotif object as a string in the given output_format.
+  
+		Parameters:
+			output_format (string): Set the output format one of ["pfm", "jaspar", "meme"].
+
+			header (bool): Whether a header should be generated (meme only).
+   
+		Returns:
+			(string): String in the chosen file format.
+		"""
+		out_string = ""
+  
+		if output_format in ["pfm", "jaspar"]:
+			# create id line
+			out_string += f">{self.id}\t{self.name}\n"
+
+			# add counts
+			for index, base in enumerate(self.bases):
+				row = " ".join(map(str, self.counts[index]))
+
+				if output_format == "jaspar":
+					row = f"{base} [{row} ]"
+
+				out_string += row + "\n"
+			
+		elif output_format == "meme":
+
+			# create meme header
+			if header:
+				# TODO read meme version from original file (or default to version 4)
+				meme_header = "MEME version 4\n\n"
+				meme_header += "ALPHABET= {0}\n\n".format("".join(self.bases))
+				meme_header += "strands: {0}\n\n".format(self.strands)
+				meme_header += "Background letter frequencies\n"
+				meme_header += " ".join([f"{self.bases[i]} {self.bg[i]}" for i in range(4)]) + "\n"
+
+				out_string += meme_header
+
+			# add motif information to string
+			out_string += f"\nMOTIF {self.id} {self.name}\n"
+			out_string += f"letter-probability matrix: alength= {len(self.bases)} w= {self.length} nsites= {int(round(self.n))} E= 0\n" # omit e_value as it could be out of context
+			
+			# add pfm
+			if self.pfm is None:
+				self.get_pfm()
+
+			precision = 6
+			for row in self.pfm.T: #add frequency per position
+				out_string += " {0}\n".format("  ".join(map(lambda f: format(round(f, precision), f".{precision}f"), row)))
+
+		# TODO also implementation in from_file needed
+		#elif output_format == "transfac":
+		#	out_string += self.get_gimmemotif().gimme_obj.to_transfac()
+
+		else:
+			raise ValueError("Format " + output_format + " is not supported")
+
+		return out_string
+
+	def to_file(self, output_file, fmt="pfm"):
+		"""
+		Save motif as a file.
+
+		Parameters:
+			output_file (string): Name of the output file.
+
+			fmt (string): Format of the output file. One of ["pfm", "jaspar", "meme"].
+
+		Returns:
+			self (OneMotif)
+		"""
+
+		with open(output_file, "w") as f:
+			f.write(self.as_string(output_format=fmt))
+
+		return self
+
+###########################################################
+
+def get_motif_format(content):
+	""" Get motif format from string of content """
+	
+	#Estimate input format
+	if re.match(r".*MEME version.+", content, re.DOTALL) is not None: # MOTIF\s.+letter-probability matrix.+[\d\.\s]+", content, re.MULTILINE) is not None:
+		motif_format = "meme"
+
+	elif re.match(r">.+A.+\[", content, re.DOTALL) is not None:
+		motif_format = "jaspar"
+
+	elif re.match(r">.+", content, re.DOTALL) is not None:
+		motif_format = "pfm"
+
+	elif re.match(r"AC\s.+", content, re.DOTALL) is not None:
+		motif_format = "transfac"
+	
+	else:
+		motif_format = "unknown"
+
+	return(motif_format)